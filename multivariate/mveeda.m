--- conflicted
+++ resolved
@@ -23,56 +23,36 @@
 %               The default value of bdp is a sequence from 0.5 to 0.01 with step 0.01
 %                 Example - 'bdp',[0.5 0.4 0.3 0.2 0.1]
 %                 Data Types - double
-<<<<<<< HEAD
-=======
-%
->>>>>>> adf72d48
+%
 %      nsamp  : Number of subsamples. Scalar. Number of subsamples of size v which have
 %               to be extracted (if not given, default = 500).
 %               Example - 'nsamp',10000
 %               Data Types - double
-<<<<<<< HEAD
-=======
-%
->>>>>>> adf72d48
+%
 %    refsteps : Number of refining iterations. Scalar. Number of refining iterationsin each
 %               subsample (default = 3).
 %               refsteps = 0 means "raw-subsampling" without iterations.
 %                 Example - 'refsteps',0
 %                 Data Types - single | double
-<<<<<<< HEAD
-=======
-%
->>>>>>> adf72d48
+%
 %     reftol  : scalar. Default value of tolerance for the refining steps.
 %               The default value is 1e-6;
 %                 Example - 'reftol',1e-8
 %                 Data Types - single | double
-<<<<<<< HEAD
-%     conflev : Confidence level. Scalar. Number between 0 and 1 containing confidence level which is
-%               used to declare units as outliers.
-=======
 %
 %     conflev : Confidence level. Scalar. Number between 0 and 1 containing
 %               confidence level which is used to declare units as outliers.              
->>>>>>> adf72d48
 %               Usually conflev=0.95, 0.975 0.99 (individual alpha)
 %               or 1-0.05/n, 1-0.025/n, 1-0.01/n (simultaneous alpha).
 %               Default value is 0.975
 %               Example - 'conflev',0.99
 %               Data Types - double
-<<<<<<< HEAD
-=======
-%
->>>>>>> adf72d48
+%
 %      nocheck: Scalar. If nocheck is equal to 1 no check is performed on
 %               matrix Y. As default nocheck=0.
 %               Example - 'nocheck',1
 %               Data Types - double
-<<<<<<< HEAD
-=======
-%
->>>>>>> adf72d48
+%
 %       plots : Plot on the screen. Scalar or structure.
 %               If plots is a structure or scalar equal to 1, generates:
 %               (1) a plot of Mahalanobis distances against index number. The
@@ -91,10 +71,7 @@
 %                       are added are Y1, ...Yv.
 %               Example - 'plots',1
 %               Data Types - double or structure
-<<<<<<< HEAD
-=======
-%
->>>>>>> adf72d48
+%
 %        msg  : scalar. Display or not messages
 %               on the screen. If msg==1 (default) messages are displayed
 %               on the screen about estimated time to compute the final
@@ -108,20 +85,14 @@
 %               Default is 0, i.e. no saving is done.
 %               Example - 'ysaveRAW',1
 %               Data Types - double
-<<<<<<< HEAD
-=======
-%
->>>>>>> adf72d48
+%
 %    ysaveREW : scalar that is set to 1 to request that the data matrix Y
 %               is saved into the output structure REW. This feature is
 %               meant at simplifying the use of function malindexplot.
 %               Default is 0, i.e. no saving is done.
 %               Example - 'ysaveREW',1
 %               Data Types - double
-<<<<<<< HEAD
-=======
-%
->>>>>>> adf72d48
+%
 %  Output:
 %
 %  The output consists of two structures RAW and REW. RAW refers to raw
