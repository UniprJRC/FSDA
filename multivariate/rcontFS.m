--- conflicted
+++ resolved
@@ -46,10 +46,7 @@
 %               To avoid all the above checks set nocheck to true.
 %               Example - 'nocheck',true
 %               Data Types - boolean
-<<<<<<< HEAD
-=======
-%
->>>>>>> adf72d48
+%
 %  algorithm  : Algorithm to use to create the random contingency table.
 %               Character.
 %               Character which specifies which algorithm must be used to
@@ -81,10 +78,7 @@
 %                         algorithm is 'all' or '144'.
 %                         Note that sum(out.144,1)=nrowt and that
 %                         sum(out.144,1)=ncolt.
-<<<<<<< HEAD
-=======
-%
->>>>>>> adf72d48
+%
 % 		out.m159      =   $I$-by-$J$-table containing contingency table
 %                         generated using algorithm '159' due to Patefield.
 %                         The $(i,j)$-th element is equal to $n_{ij}$,
@@ -159,10 +153,7 @@
 
 
 %% Beginning of code
-<<<<<<< HEAD
-=======
-
->>>>>>> adf72d48
+
 algorithm='all';
 nocheck=0;
 options=struct('algorithm',algorithm,'nocheck',nocheck);
