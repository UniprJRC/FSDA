<<<<<<< HEAD
function plotopt=resfwdplot(out,varargin)
%resfwdplot plots the trajectories of the monitored scaled (squared) residuals
%
%
%<a href="matlab: docsearchFS('resfwdplot')">Link to the help function</a>
%
%  Required input arguments:
%
%  out :  Structure containing monitoring of scaled residuals. Structure.
%               Structure containing the following fields.
%   out.RES =   matrix containing the residuals monitored in each step of
%               the forward search or any other robust procedure. Every row
%               is associated with a residual (unit). This matrix can be
%               created using function FSReda, Sregeda, MMregeda.
%   out.Un  =   matrix containing the order of entry in the subset of each
%               unit (required only when datatooltip is true or databrush
%               is not empty).
%     out.y  =   a vector containing the response (required only when option
%               databrush is not empty).
%     out.X  =   a matrix containing the explanatory variables (required only
%               when option databrush is not empty).
%   out.Bols =   (n-init+1) x (p+1) matrix containing the estimated beta
%               coefficients monitored in each step of the robust procedure
%               (required only when option databrush is not empty and
%               suboption multivarfit is not empty).
%                Data Types - single|double
%
%
%  Optional input arguments:
%
%           standard : appearance of the plot
%                   in terms of xlim, ylim, axes labels and their font size
%                   style, color of the lines, etc. Structure.
%                   Structure standard contains the following fields
%                   standard.SizeAxesNum  = scalar specifying the fontsize of the
%                       axes numbers. Default value is 10.
%                   standard.xlim = two elements vector with minimum and maximum of
%                       the x axis. Default value is '' (automatic scale).
%                   standard.ylim = two elements vector with minimum and maximum of
%                       the y axis. Default value is '' (automatic scale).
%                   standard.titl = a label for the title (default: '').
%                   standard.labx = a label for the x-axis (default: 'Subset size m').
%                   standard.laby = a label for the y-axis (default:'Scaled residuals'
%                       or 'Scaled squared residuals').
%                  standard. SizeAxesLab = Scalar specifying the fontsize of the
%                       labels of the axes. Default value is 12.
%                   standard.xvalues = vector. x axis values.
%                       Numeric vector of length(size(out.RES,2)) controlling the x
%                       axis coordinates. The default value of xvalues is
%                       size(out.RES,1)-size(out.RES,2)+1:size(out.RES,1)
%                   standard.LineWidth = scalar specifying line width for the
%                       trajectories.
%                   standard.Color = cell array of strings containing the colors to
%                       be used for the highlighted units.
%                       If length(Color)=1 the same color will be used for
%                       all units.
%                       If length(Color)=2 half of the trajectories will
%                       appear with Color{1} and the other half with
%                       Color{2}. And so on with 3 cell elements, etc.
%                   standard.LineStyle = cell containing the line types.
%
%                   The default values of structure standard are:
%                   standard.SizeAxesNum=10
%                   standard.SizeAxesLab=12
%                   standard.xlim='' (Automatic scale)
%                   standard.ylim='' (Automatic scale)
%                   standard.titl='' (empty title)
%                   standard.labx='Subset size m'
%                   standard.laby='Scaled residuals'
%                   standard.LineWidth=1
%                   standard.Color={'b'}
%                   standard.LineStyle={'-'}
%                   standard.xvalues=size(out.RES,1)-size(out.RES,2)+1:size(out.RES,1)
%                   Example - 'standard.LineWidth','1'
%                   Data Types - struct
%
%         fground : trajectories in foregroud.
%                   Structure. Structure which controls which trajectories
%                   are highlighted and how
%                   they are plotted to be distinguishable from the others.
%                   It is possible to control the label, the width, the
%                   color, the line type and the marker of the highlighted
%                   units. The structure fground contains the following
%                   fields:
%                   fground.fthresh = (alternative to funit) numeric vector of
%                       length 1 or 2 which specifies the highlighted
%                       trajectories.
%                       If length(fthresh)=1 the highlighted trajectories
%                       are those of units that throughtout the search had
%                       at leat once a residual greater (in absolute value)
%                       than thresh. The default value of fthresh is 2.5.
%                       If length(fthresh)=2 the highlighted trajectories
%                       are those of units that throughtout the search had
%                       a residual at leat once bigger than fthresh(2) or
%                       smaller than fthresh(1).
%                   fground.funit = (alternative to fthresh) vector containing the
%                       list of the units to be highlighted. If funit is
%                       supplied, fthresh is ignored.
%                   fground.flabstep = numeric vector which specifies the steps of
%                       the search where to put labels for the highlighted
%                       trajectories (units). The default is to put the
%                       labels at the initial and final steps of the search.
%                       flabstep='' means no label.
%                   fground.LineWidth = scalar specifying line width for the
%                       highlighted trajectories (units). Default is 1.
%                   fground.Color = cell array of strings containing the colors to
%                       be used for the highlighted trajectories (units).
%                       If length(scolor)==1 the same color will be used for
%                       all highlighted units Remark: if for example
%                       length(scolor)=2 and there are 6 highlighted units,
%                       3 highlighted trajectories appear with
%                       selunitcolor{1} and 3 highlighted trajectories with
%                       selunitcolor{2}
%                   fground.LineStyle = cell containing the line type of the highlighted
%                       trajectories.
%                   fground.fmark  = scalar controlling whether to plot highlighted
%                       trajectories as markers.
%                       if 1 each line is plotted using a different marker
%                       else no marker is used (default).
%                fground.FontSize = scalar controlling font size of the labels of
%                       the trajectories in foreground.
%
%                   The default values of structure fground are:
%                    fground.fthresh=2.5
%                    fground.flabstep=[m0 n]
%                    fground.LineWidth=1
%                    fground.LineStyle={'-'}
%                    fground.FontSize=12
%
%                   Example - 'fground.LineWidth','1'
%                   Data Types - struct
%                   Remark: if fground='' no unit is highlighted and no
%                   label is inserted into the plot.
%
%         bground : characterictics of the trajectories in background.
%                   Structure.
%                    Structure which specifies the trajectories in background,
%                   i.e. the trajectories corresponding to "unimmportant"
%                   units in the central part of the data. The structure
%                   also specifies the style used in the plot to give them
%                   less emphasis, so that to not distract the eye of the
%                   analyst from the trajectories of the relevant units.
%                   The structure contains the following fields:
%                   bground.bthresh = numeric vector of length 1 or 2 which
%                       specifies how to define the unimmportant trajectories.
%                       Unimmportant trajectories will be plotted using a
%                       colormap, in greysh or will be hidden.
%                       - If length(thresh)=1 the irrelevant units are
%                         those which always had a residual smaller
%                         (in absolute value) than thresh.
%                       - If length(bthresh)=2 the irrelevant units
%                         are those which always had a residual greater
%                         than bthresh(1) and smaller than bthresh(2).
%                       The default is:
%                           bthresh=2.5 if n>100 and bthresh=-inf if n<=100
%                       i.e. to treat all trajectories as important if
%                       n<=100 and, if n>100, to reduce emphasis only to
%                       trajectories having in all steps of the search a
%                       value of scaled residual smaller than 2.5.
%                   bground.bstyle = specifies how to plot the unimportant
%                       trajectories as defined in option bthresh.
%                       'faint': unimportant trajectories are plotted using
%                           a colormap.
%                       'hide': unimportant trajectories are hidden.
%                       'greysh': unimportant trajectories are displayed in
%                           a faint grey.
%                       When n>100 the default option is 'faint'.
%                       When n<=100 and bthresh = -Inf option bstyle is
%                       ignored.
%                   Example - 'bground.bstyle','faint'
%                   Data Types - struct
%                   Remark: bground='' is equivalent to bground.thresh=-Inf
%                   that is all trajectories are considered relevant.
%
%       tag     :    Personalized plot tag. String. String which identifies
%                   the handle of the plot which
%                   is about to be created. The default is to use tag
%                   'pl_resfwd'. Note that if the program finds a plot which
%                   has a tag equal to the one specified by the user, then
%                   the output of the new plot overwrites the existing one
%                   in the same window else a new window is created.
%                   Example - 'tag','myplot'
%                   Data Types - char
%   datatooltip :   interactive clicking. Empty value, scalar or
%                   structure.
%                   It is inactive if it is an empty value. The default is
%                   datatooltip = 1, i.e. the user can select with the
%                   mouse an individual residual trajectory in order to
%                   have information about the corresponding unit. The
%                   information displayed depends on the estimator in use.
%                   For example for class FSReda the information concerns
%                   the label and the step of the search in which the unit
%                   enters the subset. If datatooltip is a
%                   structure it may contain the following fields
%                   datatooltip.DisplayStyle = determines how the data cursor displays.
%                       Possible values are 'datatip' and 'window'
%                       (default).
%                       'datatip' displays data cursor information in a
%                       small yellow text box attached to a black square
%                       marker at a data point you interactively select.
%                       'window' displays data cursor information for the
%                       data point you interactively select in a floating
%                       window within the figure.
%                   datatooltip.SnapToDataVertex = specifies whether the
%                       data cursor snaps to the nearest data value or is
%                       located at the actual pointer position. Possible
%                       values are 'on' (default) and 'off'.
%                   datatooltip.LineColor = controls the color of the
%                       trajectory selected with the mouse. It can be an
%                       RGB triplet of values between 0 and 1, or character
%                       vector indicating a color name. Note that a RGB
%                       vector can be conveniently chosen with our MATLAB
%                       class FSColor, see documentation.
%                   datatooltip.SubsetLinesColor = enables to control the
%                       color of the trajectories of the units that are in
%                       the subset at a given step of the search (if
%                       resfwdplot is applied to an object of class
%                       FSReda) or have a weight greater than 0.9 (if
%                       resfwdplot is applied to an object of class LXSeda,
%                       Sregeda and MMregeda).
%                       This can be done (repeatedly) with a left mouse
%                       click in proximity of the step of interest. A right
%                       mouse click will terminate the selection by marking
%                       with a up-arrow the step corresponding to the
%                       highlighted lines. The highlighted lines by default
%                       are in red, but a different color can be specified
%                       as RGB triplet or character of color name.
%                       Note that a RGB vector can be conveniently chosen with
%                       our MATLAB class FSColor, see documentation.
%                       By default SubsetLinesColor ='', i.e. the modality
%                       is not active.
%                       Any initialization for SubsetLinesColor which
%                       cannot be interpreted as RGB vector will be
%                       converted to blue, i.e. SubsetLinesColor will be
%                       forced to be [0 0 1].
%                       If SubsetLinesColor is not empty previous option
%                       LineColor is overlooked.
%                   Example - 'datatooltip',''
%                   Data Types - empty value, scalar or struct
%       label   :   row labels. Cell of strings.
%                   Cell containing the labels of the units (optional
%                   argument used when datatooltip=1. If this field is not
%                   present labels row1, ..., rown will be automatically
%                   created and included in the pop up datatooltip window)
%                   Example - 'label',{'Smith','Johnson','Robert','Stallone'}
%                   Data Types - cell
%    databrush  :   interactive mouse brushing. Empty value, scalar or structure.
%                   If databrush is an empty value (default), no brushing
%                   is done.
%                   The activation of this option (databrush is a scalar or
%                   a cell) enables the user  to select a set of
%                   trajectories in the current plot and to see them
%                   highlighted in the y|X plot, i.e. a matrix of scatter
%                   plots of y against each column of X, grouped according
%                   to the selection(s) done by brushing. If the plot y|X
%                   does not exist it is automatically created.
%                   In addition, brushed units are automatically highlighted in the
%                   minimum deletion residual plot if it is already open.
%                   The extension to the following plots will be available
%                   in future versions of the toolbox:
%                   - monitoring leverage plot;
%                   - maximum studentized residual;
%                   - s^2 and R^2;
%                   - Cook distance and modified Cook distance;
%                   - deletion t statistics.
%                   Note that the window style of the other figures is set
%                   equal to that which contains the monitoring residual
%                   plot. In other words, if the monitoring residual plot
%                   is docked all the other figures will be docked too
%                   DATABRUSH IS A SCALAR
%                   If databrush is a scalar the default selection tool is
%                   a rectangular brush and it is possible to brush only
%                   once (that is persist='').
%                   DATABRUSH IS A STRUCTURE.
%                   If databrush is a structure, it is possible to use all
%                   optional arguments of function selectdataFS.m and the
%                   following optional argument:
%                   - persist. Persist is an empty value or a scalar
%                     containing the strings 'on' or 'off'.
%                     The default value of persist is '', that is brushing
%                     is allowed only once.
%                     If persist is 'on' or 'off' brushing can be done as
%                     many time as the user requires.
%                     If persist='on' then the unit(s) currently brushed
%                     are added to those previously brushed. it is
%                     possible, every time a new brushing is done, to use a
%                     different color for the brushed units.
%                     If persist='off' every time a new brush is performed
%                     units previously brushed are removed.
%                   - bivarfit. This option adds one or more least
%                     square lines based on SIMPLE REGRESSION to the plots
%                     of y|X, depending on the selected groups.
%                     bivarfit = ''
%                       is the default: no line is fitted.
%                     bivarfit = '1'
%                       fits a single ols line to all points of each
%                       bivariate plot in the scatter matrix y|X.
%                     bivarfit = '2'
%                       fits two ols lines: one to all points and another
%                       to the last selected group. This is useful when
%                       there are only two groups, of which one refers to a
%                       set of potential outliers.
%                     bivarfit = '0'
%                       fits one ols line for each selected group. This is
%                       useful for the purpose of fitting mixtures of
%                       regression lines.
%                     bivarfit = 'i1' or 'i2' or 'i3' etc.
%                       fits a ols line to a specific group, the one with
%                       index 'i' equal to 1, 2, 3 etc.
%                   - multivarfit: This option adds one or more least square
%                       lines, based on MULTIVARIATE REGRESSION of y on X,
%                       to the plots of y|Xi.
%                     multivarfit = ''
%                       is the default: no line is fitted.
%                     multivarfit = '1'
%                       fits a single ols line to all points of each
%                       bivariate plot in the scatter matrix y|X.
%                       The line added to the scatter plot y|Xi
%                       is avconst +Ci*Xi, where Ci is the
%                       coefficient of Xi in the multivariate regression
%                       and avconst is the effect of all the other
%                       explanatory variables different from Xi evaluated
%                       at their centroid (that is $\overline{y}'C$)).
%                     multivarfit = '2'
%                       exactly equal to multivarfit ='1' but this time we
%                       add the line based on the group of unselected
%                       observations.
%                   - labeladd. If this option is '1', we label the units
%                     of the last selected group with the unit row index in
%                     matrices X and y. The default value is labeladd='',
%                     i.e. no label is added.
%                   Example - 'databrush',1
%                   Data Types - single | double | struct
%       nameX   :  labels of the explanatory variables. Cell. Cell array of
%                   strings of length p containing the labels
%                   of the variables of the regression dataset. If it is
%                   empty the sequence X1, ..., Xp will be created
%                   automatically
%                   Example - 'nameX',{'var1', var2, 'var3'}
%                   Data Types - cell of strings
%       namey   :   response label. Character. Character containing the label of the response
%                   Example - 'namey','response'
%                   Data Types - character
%       msg     :   display  used options. Scalar.
%                   Scalar which controls whether to display
%                   as output the options inside structures standard,
%                   fground and bground which have been used to draw the
%                   plot.
%                   plotopt=resfwdplot(out,'msg',1) prints on the screen
%                   the options which have been used to draw
%                   the three types of trajectories (standard, foreground
%                   and background).
%                   Example - 'msg',1
%                   Data Types - single or double
%
% Output:
%
%   plotopt : options which have been used to create the plot. Cell array
%               of strings. Store all options which have been used to
%               generate the plot inside cell plotopt.
%
% See also: malfwdplot
%
% References:
%
% Atkinson, A.C. and Riani, M. (2000), "Robust Diagnostic Regression
% Analysis", Springer Verlag, New York.
%
% Copyright 2008-2019.
% Written by FSDA team
%
%
%<a href="matlab: docsearchFS('resfwdplot')">Link to the help function</a>
%
%$LastChangedDate::                      $: Date of the last commit

% Examples:


%{
    % Monitoring residuals plot with all the default options.
    % generate input structure for the resfwdplot
    % In this example FS estimator is used
    n=100;
    y=randn(n,1);
    X=randn(n,4);
    [out]=LXS(y,X,'nsamp',1000);
    [out]=FSReda(y,X,out.bs);
    % Produce  resfwdplot
    resfwdplot(out);
%}
%

%
%{
    % Example of the use of some options inside structure standard.
    % Initialize structure standard
    % Specify the steps in which labels have to be put
    standard=struct;
    standard.LineStyle={'-';'-.';':'};
    % Specify the line width
    standard.LineWidth=0.5;
    resfwdplot(out,'standard',standard)
%}
%
%{
    % Example of the use of some options inside structure fground.
    % Initialize structure fground
    fground = struct;
    % Specify which trajectories have to be highlighted
    fground.funit=[2 5 20 23 35 45];
    % Specify the steps in which labels have to be put
    n=length(y);
    fground.flabstep=[n/2 n*0.75 n+0.5];;
    % Specify the line width of the highlighted trajectories
    fground.LineWidth=3;
    % Produce a monitoring residuals plot in which labels are put for units
    % [2 5 20 23 35 45] in steps [n/2 n*0.75 n+0.5] of the search
    resfwdplot(out,'fground',fground)
%}
%
%
%{
    % Example of the use of some options inside structure bground.
    bground = struct;
    % Specify a threshold to define the "background" trajectories
    bground.bthresh=2;
    % Trajectories whose residual is always between -btresh and +bthresh
    % are shown as specified in bground.bstyle
    bground.bstyle='hide';
    resfwdplot(out,'bground',bground)
%}
%
%
%{
    % Example of the use of option datatooltip.
    % Gives the user the possibility of clicking on the different points
    % and have information about the unit selected, the step of entry
    % into the subset and the associated label.
    datatooltip = struct;
    % In this example the style of the datatooltip is 'datatip'. Click on a
    % trajectory when the resfwdplot is displayed.
    %
    datatooltip.DisplayStyle = 'datatip';
    resfwdplot(out,'datatooltip',datatooltip);
    %
    % Now we use the default style, which is 'window'.
    datatooltip.DisplayStyle = 'window';
    resfwdplot(out,'datatooltip',datatooltip);

    % Here we specify the RGB color used to highlight the selected trajectory.
    % Note that we can obtain the RGB vector with our MATLAB class FSColors.
    %
    datatooltip = struct;

    datatooltip.LineColor = FSColors.yellowish.RGB;
    resfwdplot(out,'datatooltip',datatooltip);
    % now LineColor is not a valid RGB vector, but red (default) will be used
    datatooltip.LineColor = [123 41 12 32 1];
    resfwdplot(out,'datatooltip',datatooltip);
%}
%
%{
    % Interactive_example
    % Another example of the use of option datatooltip.
    % The user can highlight the trajectories of the units that are in
    % the subset at a given step with a mouse click in proximity
    % of that step. A right click will terminate the exercise.
    % To activate this modality, we set the field SubsetLinesColor,
    % which specifies the color used to highlight the trajectories.
    datatooltip = struct;
    datatooltip.SubsetLinesColor = FSColors.purplish.RGB;
    resfwdplot(out,'datatooltip',datatooltip);

    % Here we show that the modality is also activated when
    % SubsetLinesColor is not a valid RGB vector.
    % In this case the default highlight color (blue) is used.
    datatooltip = struct;
    datatooltip.SubsetLinesColor = 999;
    resfwdplot(out,'datatooltip',datatooltip);
%}
%
%{
    % Interactive_example
    %   Example of the use of option databrush.
    %   (brushing is done only once using a rectangular selection tool)
    resfwdplot(out,'databrush',1)
    %   An equivalent statement is
    databrush=struct;
    databrush.selectionmode='Rect';
    resfwdplot(out,'databrush',databrush);
%}
%
%{
    % Interactive_example
    %   Example of the use of brush using a rectangular selection tool.
    % Use a cyan colour.
    resfwdplot(out,'databrush',{'selectionmode' 'Rect' 'FlagColor' 'c'})
%}
%
%{
    % Interactive_example
    % Example of the use of brush using multiple selection circular tools.
    databrush=struct;
    databrush.selectionmode='Brush';
    resfwdplot(out,'databrush',databrush)
%}
%
%{
    % Interactive_example
    %   Example of the use of brush using lasso selection tool and fleur pointer.
    databrush=struct;
    databrush.selectionmode='lasso';
    databrush.Pointer='fleur';
    resfwdplot(out,'databrush',databrush)
%}
%
%{
    % Interactive_example
    % Example of the use of rectangular brush.
    %  We havesuperimposed labels
    %   for the brushed units and persistent labels in the plot which has
    %   been brushed.
    databrush=struct;
    databrush.selectionmode='Rect';
    databrush.Label='on';
    databrush.RemoveLabels='off';
    resfwdplot(out,'databrush',databrush)
%}
%
%   All previous examples used a non persistent brushing (that is brushing
%   could be done only once). The examples below use persistent brushing
%   (that is brushing can be done multiple times)
%
%{
    % Interactive_example
    % Example of persistent brushing.
    %   Example of the use of persistent non cumulative brush. Every time a
    %   brushing action is performed previous highlightments are removed
    databrush=struct;
    databrush.selectionmode='Rect';
    databrush.Label='on';
    databrush.RemoveLabels='off';
    databrush.persist='off';
    resfwdplot(out,'databrush',databrush)
%}
%
%{
    % Interactive_example
    % Example of persistent cumulative brush.
    %   Example of the use of persistent cumulative brush. Every time a
    %   brushing action is performed current highlightments are added to
    %   previous highlightments
    databrush=struct;
    databrush.selectionmode='Rect';
    databrush.Label='on';
    databrush.RemoveLabels='on';
    databrush.persist='on';
    resfwdplot(out,'databrush',databrush)
%}
%
%{
    % Interactive_example
    % Example of persistent cumulative brush with ols line.
    %   The same as before, but also fit one ols line to each selected group
    databrush=struct;
    databrush.selectionmode='Rect';
    databrush.Label='on';
    databrush.RemoveLabels='on';
    databrush.persist='on';
    databrush.bivarfit='0';
    resfwdplot(out,'databrush',databrush)
%}
%
%{
    % Interactive_example
    % Example of persistent cumulative brush with a single ols line.
    %   The same but now fit a single ols line to all data.
    databrush=struct;
    databrush.selectionmode='Rect';
    databrush.Label='on';
    databrush.RemoveLabels='off';
    databrush.persist='on';
    databrush.bivarfit='1';
    resfwdplot(out,'databrush',databrush)
%}
%
%{
    % Interactive_example
    % Example of persistent cumulative brush with two ols lines.
    %   The same but now fit a first ols line to all data and a second line
    %   on the group of observations which remain unselected.
    databrush=struct;
    databrush.selectionmode='Rect';
    databrush.Label='on';
    databrush.RemoveLabels='off';
    databrush.persist='on';
    databrush.bivarfit='2';
    resfwdplot(out,'databrush',databrush)
%}
%
%{
    % Interactive_example
    % Example of persistent cumulative brush with ols line for a particular group.
    %   The same but now fit a single ols line to the group with index 4.
    databrush=struct;
    databrush.selectionmode='Rect';
    databrush.Label='on';
    databrush.RemoveLabels='off';
    databrush.persist='on';
    databrush.bivarfit='i4';
    resfwdplot(out,'databrush',databrush)
%}
%
%{
    % Interactive_example
    % Example of persistent cumulative brush with personalized line.
    %   The same but now add the line mean(y)+Ci*Xi.
    databrush=struct;
    databrush.selectionmode='Rect';
    databrush.Label='on';
    databrush.RemoveLabels='off';
    databrush.persist='on';
    databrush.multivarfit='1';
    resfwdplot(out,'databrush',databrush)
%}
%
%{
    % Interactive_example
    % Example of persistent cumulative brush with option multivarfit.
    % Example of use of option databrush suboptions multivarfit 2, persist on
    load('multiple_regression.txt');
    y=multiple_regression(:,4);
    X=multiple_regression(:,1:3);
    [out]=LXS(y,X,'nsamp',10000);
    [out]=FSReda(y,X,out.bs);
    out1=out;
    out1.RES=out.RES.^2;
    mdrplot(out,'ylimy',[1 5]);

    databrush=struct;
    databrush.selectionmode='Rect';
    databrush.Label='on';
    databrush.RemoveLabels='off';
    databrush.persist='on';
    databrush.multivarfit='2';
    resfwdplot(out,'databrush',databrush)
%}
%
%{
    % Interactive_example
    % Brushing in the loyalty cards data example.
    % Fidelity cards data
    XX=load('loyalty.txt');
    namey='Sales'
    y=XX(:,end);
    y=y.^0.4;
    nameX={'Number of visits', 'Age', 'Number of persons in the family'};

    X=XX(:,1:end-1);
    [out]=LXS(y,X,'nsamp',10000);
    [out]=FSReda(y,X,out.bs);
    mdrplot(out,'ylimy',[1.6 4.5],'xlimx',[420 510],'lwd',2,'FontSize',16,'SizeAxesNum',16,'lwdenv',2);
    mdrplot(out,'ylimy',[1.6 4.5],'envm',489,'xlimx',[420 510],'lwd',2,'FontSize',16,'SizeAxesNum',16,'lwdenv',2);

    databrush=struct;
    databrush.selectionmode='Rect';
    databrush.Label='on';
    databrush.RemoveLabels='on';
    databrush.persist='on';
    databrush.multivarfit='2';
    resfwdplot(out,'databrush',databrush)
%}
%
%{
    % Example of the  use of nargout.
    % Fidelity cards data
    XX=load('loyalty.txt');
    namey='Sales'
    y=XX(:,end);
    y=y.^0.4;
    X=XX(:,1:end-1);
    [out]=LXS(y,X,'nsamp',10000);
    [out]=FSReda(y,X,out.bs);
    % msg is 1 therefore used options are also shown on the screen.
    plotopt=resfwdplot(out,'msg',1)
    % In order to reuse the options which have been stored inside plotopt
    % use the following sintax
    % resfwdplot(out,plotopt{:})
%}

%{
    % Example of use of option xvalues inside structure standard.
    XX=load('loyalty.txt');
    namey='Sales'
    y=XX(:,end);
    y=y.^0.4;
    X=XX(:,1:end-1);
    [out]=LXS(y,X,'nsamp',10000);
    [out]=FSReda(y,X,out.bs);
    standard=struct;
    % xlabels start from 400
    standard.xvalues=400:1:(size(out.RES,2)+400-1);
    resfwdplot(out,'standard',standard)
%}

%{
    % Monitoring residuals plot using S estimator.
    n=100;
    y=randn(n,1);
    X=randn(n,4);
    [out]=Sregeda(y,X);
    % Produce  resfwdplot
    resfwdplot(out);
%}

%{
    % Interactive_example
    % First example of brushing with row names.
    % The labels of the units appear in the resfwdplot
    % and automatically in the yXplot with the same color.
    % In this example brushing is done just once. To
    % check what happens when persist is 'on', see the next example.
    close all
    load carsmall
    x1 = Weight;
    x2 = Horsepower;    % Contains NaN data
    y = MPG;    % response
    X=[x1 x2];
    % Remove Nans
    boo=~isnan(y);
    y=y(boo,:);
    X=X(boo,:);
    RowLabelsy=cellstr(Model(boo,:));
    [out]=LXS(y,X,'nsamp',10000);
    [out]=FSReda(y,X,out.bs);

    % Write labels of trajectories inside the resfwdplot while brushing
    databrush.Label='on';
    % Do not remove labels after selection in the resfwdplot
    databrush.RemoveLabels='off';
    % Add the labels of the units in the associated yXplot matrix
    databrush.labeladd='1'; %
    resfwdplot(out,'databrush',databrush,'label',RowLabelsy)
%}

%{
    % Interactive_example
    % Second example of brushing with row names.
    % This example is exactly equal as before but now persist is 'on'.
    % In this case each set of brushed units appears with a particular
    % color (both the points and the associated labels)
    close all
    load carsmall
    x1 = Weight;
    x2 = Horsepower;    % Contains NaN data
    y = MPG;    % response
    X=[x1 x2];
    % Remove Nans
    boo=~isnan(y);
    y=y(boo,:);
    X=X(boo,:);
    RowLabelsy=cellstr(Model(boo,:));
    [out]=LXS(y,X,'nsamp',10000);
    [out]=FSReda(y,X,out.bs);

    % Write labels of trajectories inside the resfwdplot while brushing
    databrush.Label='on';
    % Do not remove labels after selection in the resfwdplot
    databrush.RemoveLabels='off';
    % Add the labels of the units in the associated yXplot matrix
    databrush.labeladd='1';
    % Enable repeated brushing actions
    databrush.persist='on';
    resfwdplot(out,'databrush',databrush,'label',RowLabelsy)
%}

%
%   REMARK: note that at present options.databrush and options.datatooltip
%   cannot be used at the same time. These options will be replaced by a
%   single option (options.interact) in future versions of the toolbox.
%

%% Initialization
%
% Close existing yXplot and resfwdplot, unless the fanplot is open.
% if isempty(findobj('type','figure','Tag','pl_fan'))
%     close(findobj('type','figure','Tag','pl_yX'));
%     close(findobj('type','figure','Tag','pl_resfwd'));
% end


% The rows of matrix residuals are associated with the units in the dataset.
% The columns are associated with the steps of the fwd search.
residuals = out.RES;
[n,nsteps]= size(residuals);

% seq: column vector containing the sequence 1 to n
seq = (1:n)';

% numtext= a cell of strings used to labels the units (that is the rownames of the units)
numtext=cellstr(num2str(seq,'%d'));

% x: vector which contains the subset size (numbers on the x axis)
x = (n-nsteps+1):n;

% maximum and minimum residual along the search for each unit
selmax=max(residuals,[],2);
selmin=min(residuals,[],2);

% default values for fthresh, bthresh, bstyle, labx and laby.
if strcmp(out.class,'Sregeda')
    labx= 'Break down point';
elseif strcmp(out.class,'MMregeda')
    labx= 'Efficiency';
else
    labx= 'Subset size m';
end


if min(min(residuals))<0
    fthresh=2.5;
    laby='Scaled residuals';
    if n>100
        bthresh=2.5;
        bstyle='faint';
    end
else
    laby='Squared scaled residuals';
    fthresh=2.5^2;
    if n>100
        bthresh=2.5^2;
        bstyle='faint';
    end
end
if n<=100
    bthresh=-inf;
    bstyle='';
end

styp={'+';'o';'*';'x';'s';'d';'^';'v';'>';'<';'p';'h';'.'};
styp=repmat(styp,ceil(n/13),1);

% Default options for all trajectories
standarddef = struct(...
    'xvalues',x,'xlim','','ylim','','titl','','labx',labx,'laby',laby,...
    'Color',{{'b'}},'LineStyle',{{'-'}},...
    'LineWidth',1,'SizeAxesLab',12,'SizeAxesNum',10);

% Default options for the trajectories in foreground
fgrounddef = struct(...
    'fthresh',fthresh,'funit','','flabstep','',...
    'fmark',0,'LineWidth','','Color','','LineStyle','','FontSize',12);

% Default options for the trajectories in background
bgrounddef=struct('bthresh',bthresh, 'bstyle',bstyle);

options=struct(...
    'standard',standarddef,'fground',fgrounddef,'bground',bgrounddef,...
    'tag','pl_resfwd','datatooltip',1,'label','','databrush','',...
    'nameX','','namey','','msg','');

%% Preliminary checks

if nargin<1
    error('FSDA:resfwdplot:missingInputs','A required input argument is missing.')
end

%get optional user options
if nargin>1
    UserOptions=varargin(1:2:length(varargin));
    
    % Check if number of supplied options is valid
    if length(varargin) ~= 2*length(UserOptions)
        error('FSDA:resfwdplot:WrongInputOpt','Number of supplied options is invalid. Probably values for some parameters are missing.');
    end
    % Check if user options are valid options
    chkoptions(options,UserOptions)
    
    
    for i=1:2:length(varargin)
        options.(varargin{i})=varargin{i+1};
    end
end

% if LineColor and SubsetLinesColor are not specified, set to default.
LineColor=[1 0 0];      %[1 0 0] is red.
SubsetLinesColor = '';
% Option SubsetLinesColor and LineColor must be removed from cell
% options.datatooltip, because it is not a valid property of the
% datacursormanager class.
datatooltip=options.datatooltip;
if isstruct(datatooltip)
    fdatatooltip=fieldnames(datatooltip);
    % SubsetLinesColor option
    d=find(strcmp('SubsetLinesColor',fdatatooltip));
    if d>0
        SubsetLinesColor=datatooltip.SubsetLinesColor;
        datatooltip=rmfield(datatooltip,'SubsetLinesColor');
        fdatatooltip=fieldnames(datatooltip);
        [a, b]=size(SubsetLinesColor);
        if ~(a==1 && b==3 && sum(SubsetLinesColor<=1)==3)
            % if it is not a valid RGB vector, set to default (blue)
            SubsetLinesColor = [0 0 1];
        end
    end
    % LineColor option
    d=find(strcmp('LineColor',fdatatooltip));
    if d>0
        LineColor=datatooltip.LineColor;
        datatooltip=rmfield(datatooltip,'LineColor');
        %fdatatooltip=fieldnames(datatooltip);
        [a, b]=size(LineColor);
        if ~(a==1 && b==3 && sum(LineColor<=1)==3)
            % if LineColor is not a valid RGB vector, set to default (red)
            LineColor=[1 0 0];
        end
    end
end

% The options labeladd, bivarfit, persist and multivarfit, must be removed
% from cell options.databrush, because they are not valid options for
% selectdataFS.
% Remark: "d=find(strcmp(..." is equivalent to "d=strmatch(...",
% but strmatch is slower and will be obsolete from 2011.

databrush=options.databrush;

if isstruct(databrush)
    fdatabrush=fieldnames(databrush);
    % labeladd option
    d=find(strcmp('labeladd',fdatabrush));
    if d>0
        labeladd=databrush.labeladd;
        databrush=rmfield(databrush,'labeladd');
        fdatabrush=fieldnames(databrush);
    else
        labeladd='';
    end
    
    % bivarfit option
    d=find(strcmp('bivarfit',fdatabrush));
    if d>0
        bivarfit=databrush.bivarfit;
        databrush=rmfield(databrush,'bivarfit');
        fdatabrush=fieldnames(databrush);
    else
        bivarfit='';
    end
    
    % multivarfit option
    d=find(strcmp('multivarfit',fdatabrush));
    if d>0
        multivarfit=databrush.multivarfit;
        databrush=rmfield(databrush,'multivarfit');
        fdatabrush=fieldnames(databrush);
    else
        multivarfit='';
    end
    
    % persist option
    dpers=find(strcmp('persist',fdatabrush));
    if dpers>0
        persist=databrush.persist;
        databrush=rmfield(databrush,'persist');
        fdatabrush=fieldnames(databrush);
        
        ColorOrd=[1 0 0;0 1 1; 1 0 1; 1 1 0; 0 0 0; 0 1 0; 0 0 1];
        ColorOrd=repmat(ColorOrd,4,1);
    else
        persist='';
        ColorOrd=[1 0 0];
    end
    
    % FlagColor option Initialize colors for the brushing option: default
    % colors are blue (unbrushed unit) and red (brushed units)
    d=find(strcmp('FlagColor',fdatabrush));
    if d>0
        flagcol=databrush.FlagColor;
        databrush=rmfield(databrush,'FlagColor');
        fdatabrush=fieldnames(databrush);
        
        clr=['b' flagcol 'cmykgbrcmykg'];
    else
        clr='brcmykgbrcmykgbrcmykg';
    end
else
    bivarfit='';
    multivarfit='';
    labeladd='';
    persist='';
    ColorOrd=[1 0 0];
    clr='brcmykgbrcmykgbrcmykg';
end
%% Prepate the figure to display the resfwdplot

% Create a figure to host the plot or clear the existing one
h=findobj('-depth',1,'tag',options.tag);
if (~isempty(h))
    clf(h);
    figure(h);
    axes;
else
    h=figure;
end
set(h,'Name', 'Monitoring of Scaled Residuals', 'NumberTitle', 'off');
hold('all');


%% standard options
% get the option names: structure option was initialised with standarddef
% and updated with optional user's options. For the options not set by the
% user, use their default value

if ~isequal(options.standard,standarddef)
    fld=fieldnames(options.standard);
    
    % Check if user options inside options.fground are valid options
    chkoptions(standarddef,fld)
    for i=1:length(fld)
        standarddef.(fld{i})=options.standard.(fld{i});
    end
end

standard=standarddef;
% extract the vector associated with the subset size (x)
x=standard.xvalues;

% If structure out contains fielname class we check whether input structure
% out comes from MMeda or Seda
if any(strcmp(fieldnames(out),'class'))
    if strcmp(out.class,'MMregeda')
        x=out.eff;
        out.Un='';
    elseif strcmp(out.class,'Sregeda')
        x=out.bdp;
        out.Un='';
    elseif strcmp(out.class,'MPDPeda')
        x=out.alpha;
        out.Un='';
    end
    
end

plot1=plot(x,residuals,'tag','data_res','LineWidth',standard.LineWidth);

if strcmp(out.class,'Sregeda') || strcmp(out.class,'MPDPeda')
    set(gca,'XDir','reverse')
end

% Apply color
scol=standard.Color;

if ~isempty(scol)
    if size(scol,2)>1
        scol=scol';
    end
    scol=repmat(scol,ceil(n/length(scol)),1);
    set(plot1,{'Color'},scol(1:n));
end

% Apply Line Style
slintyp=standard.LineStyle;
if ~isempty(slintyp)
    if size(slintyp,2)>1
        slintyp=slintyp';
    end
    slintyp=repmat(slintyp,ceil(n/length(slintyp)),1);
    
    set(plot1,{'LineStyle'},slintyp(1:n));
end
% save the resfwdplot lines handles, for subsequent use with option persist
plot1lines=plot1;

% control minimum and maximum for x and y axis
if ~isempty(standard.xlim)
    xlim(standard.xlim);
end
if ~isempty(standard.ylim)
    ylim(standard.ylim);
end

% Main title of the plot and labels for the axes
labx=standard.labx;
laby=standard.laby;
titl=standard.titl;
title(titl);

% Add the x and y labels to the plot.
SizeAxesLab=standard.SizeAxesLab;
xlabel(labx,'Fontsize',SizeAxesLab);
ylabel(laby,'Fontsize',SizeAxesLab);

% FontSizeAxes = font size for the axes numbers
SizeAxesNum=standard.SizeAxesNum;
% Specify the FontSize of the number on the axes
set(gca,'FontSize',SizeAxesNum)

% displays the boundary of the current axes.
box on

%% fground options
if ~isempty(options.fground)
    
    % Control the appearance of the trajectories to be highlighted
    if ~isequal(options.fground,fgrounddef)
        
        fld=fieldnames(options.fground);
        
        % Check if user options inside options.fground are valid options
        chkoptions(fgrounddef,fld)
        for i=1:length(fld)
            fgrounddef.(fld{i})=options.fground.(fld{i});
        end
    end
    
    % For the options not set by the user use their default value
    fground=fgrounddef;
    
    % fground.flabstep option and check if the choice of flabsteps is valid
    if ~isempty(fground.flabstep)
        steps=floor(fground.flabstep);
        if max(steps)>x(end) || min(steps)<x(1)
            mess=sprintf(['Warning: steps that you have chosen outside the range [m0 ... n]\n',...
                'are re-assigned to m0 or to n']);
            fprintf('%s\n',mess);
            steps(steps<x(1)) = x(1);
            steps(steps>x(end)) = x(end);
            steps = sort(unique(steps));
        end
    else
        steps=[x(1) x(end)];
        fground.flabstep=steps;
    end
    
    % fthresh= threshold to define units which have to be displayed in
    % foreground (highlighted)
    fthresh=fground.fthresh;
    % funit= List of the units to be displayed in foreground (highlighted)
    funit=fground.funit;
    if ~isempty(funit)
        % Some checks on minimum and maximum of vector funit
        if max(funit)>n || min(funit)<1
            mess=sprintf(['Warning: units that you have chosen outside the range [1 ... n]\n',...
                'are not considered']);
            fprintf('%s\n',mess);
            funit=funit(funit>0 & funit<=n);
        end
    else
        selmax=max(residuals,[],2);
        selmin=min(residuals,[],2);
        if length(fthresh)>1
            funit=seq(selmax>fthresh(2) | selmin<fthresh(1));
        else
            funit=seq(selmax>fthresh | selmin<-fthresh);
        end
    end
    
    % lunits = number of units which must be highlighted
    lunits=length(funit);
    
    % Specify the line type for the highlighted units (those forming vector
    % funit)
    slintyp=fground.LineStyle;
    slintyp=slintyp(:);
    
    if ~isempty(slintyp)
        slintyp=repmat(slintyp,ceil(n/length(slintyp)),1);
        set(plot1(funit),{'LineStyle'},slintyp(1:length(funit)));
        
    else
        slintyp={'-';'--';':';'-.'};
        % slintyp={'-'};
        slintyp=repmat(slintyp,ceil(n/length(slintyp)),1);
        
        set(plot1(funit),{'LineStyle'},slintyp(1:length(funit)));
        
    end
    
    if ~isempty(fground.flabstep)
        % lsteps = number of steps for which we add the labels
        lsteps=length(steps);
        lall=lunits*lsteps;
        % indsteps = indexes of the columns of the matrix named residuals
        % which have to be taken
        % For FS indsteps is simply
        % indsteps=steps-steps(1)+1; however we want to write it in very
        % general terms to cope with S and MM
        indsteps=zeros(lsteps,1);
        for i=1:lsteps
            indsteps(i)=find(x==steps(i));
        end
        
        % HA = the HorizontalAlignment of the labels
        nflabstep = lunits*numel(steps);
        HA = repmat({'center'},nflabstep,1);
        if sum(steps==x(1))
            HA(1:lunits) = {'right'};
        end
        if sum(steps==n)
            HA(nflabstep-lunits+1:nflabstep) = {'left'};
        end
        
        % strings = the labels supplied by the user if they
        % exist, otherwise we simply use the sequence 1 to n
        %         if isempty(options.label)
        %
        %             % numtext: cell of strings used to label the units and their position in
        %             % the dataset
        %             numtext = cellstr(num2str(seq,'%d'));
        %             strings = numtext(funit);
        %         else
        %             %             out.label=options.label;
        %             %             strings = out.label(funit);
        %             %             numtext=out.label;
        %             strings = options.label(funit);
        %             numtext=options.label;
        %         end
        
        %%%%%%%%%%%%%%%%%%%%
        if isempty(options.label)
            % In old releases of FSDA it was possible to supply row names
            % directly from input structure out, so for compatibility we
            % leave the instruction below
            % If structure out does not contain labels for the rows then
            % labels row1....rown are added automatically
            if isempty(intersect('label',fieldnames(out)))
                out.label=numtext;
            end
            strings = numtext(funit);
        else
            numtext=options.label;
            out.label=options.label;
            strings = numtext(funit);
        end
        
        
        
        %%%%%%%%%%%%%%%%%%%%
        
        
        % Label the units
        h=text(reshape(repmat(steps,lunits,1),lall,1),...
            reshape(residuals(funit,indsteps),lall,1),...
            reshape(repmat(strings,1,lsteps),lall,1),...
            'FontSize',fground.FontSize);
        set(h,{'HorizontalAlignment'},HA)
    end
    
    % if requested, set the color of the selected trajectories note that if
    % scolor contains more than one color, e.g. options.scolor =
    % {'b';'g';'r'}, then the colors of the trajectories alternate.
    fcol=fground.Color;
    if ~isempty(fcol)
        fcol=repmat(fcol,ceil(lunits/length(fcol)),1);
        set(plot1(funit),{'Color'},fcol(1:lunits));
    end
    
    % if requested, set the selected trajectories in LineWidth
    if isnumeric(fground.LineWidth)
        set(plot1(funit),'LineWidth',fground.LineWidth);
    end
    
    % If requested, add markers to all the trajectories
    if fground.fmark==1
        set(plot1(funit),{'Marker'},styp(funit))
    end
end

%% bground options
if ~isempty(options.bground)
    
    if ~isequal(options.bground,bgrounddef)
        
        fld=fieldnames(options.bground);
        
        % Check if user options inside options.fground are valid options
        chkoptions(bgrounddef,fld)
        
        for i=1:length(fld)
            bgrounddef.(fld{i})=options.bground.(fld{i});
        end
    end
    
    % For the options not set by the user use their default value
    bground=bgrounddef;
    
    % units = the units which do not have to be modified backunits = the
    % other units which must be plotted using a colormap or which must be
    % hidden or which have to be plotted in greysh
    bthresh=bground.bthresh;
    
    if ~isempty(bthresh) && ischar(bthresh)
        error('FSDA:resfwdplot:WrongBthresh','Specify bthresh as a numeric vector');
    else
        if length(bthresh)>1
            units=seq(selmax>bthresh(2) | selmin<bthresh(1));
        elseif length(bthresh)==1
            units=seq(selmax>bthresh | selmin<-bthresh);
        end
    end
    
    % backunits are defined as the trajectories not belonging to units
    % backunits are associated with unimportant trajectories
    backunits = setdiff(seq,units);
    
    % set line style for trajectories associated with "backunits"
    bstyle=bground.bstyle;
    switch bstyle
        case 'faint'
            % Set to degrading faint blue the color of the 'unimportant
            % trajectories'. Note that stdColor above is 'b', i.e. [0 0 1],
            % and that cyan is [0 1 1].
            Z = rescaleFS(nanmean(abs(residuals),2),1,0);
            colormapres = num2cell(colormap([zeros(n,1) Z ones(n,1)]),2);
            set(plot1(backunits),{'Color'},colormapres(backunits,:));
        case 'hide'
            % hide the curves not selected in vector units
            set(plot1(backunits),'Visible','off');
        case 'greysh'
            % set(plot1(backunits),'Color',[0.9 0.9 0.9]);
            set(plot1(backunits),'Color',[0.7 0.9 1]);
        otherwise
            % do nothing, i.e. leave the default color (blue).
    end
    
end

hold('off')

% include specified tag in the current plot
set(gcf,'tag',options.tag)
set(gca,'Position',[0.1 0.1 0.85 0.85])

% Store the handle of the resfwdplot figure.
% Remark: so far plot1 was the vector of the lines in the resfwdplot figure;
%         from now on, plot1 is the handle of the resfwdplot figure.
plot1=gcf;

Un=out.Un;
X=out.X;
y=out.y;

%% Datatooltip mode (call to function ginputFS)
% This is to highlight trajectories of unit in the subset at given step
if ~isempty(datatooltip) && isstruct(datatooltip) && ~isempty(SubsetLinesColor)
    butt=1;
    % Notice that changing event_obj. Target in subsequent lines
    % seems to affect also hTarget
    hTarget=[];
    
    % save the original XTick values
    xtick_ori=get(gca,'XTick');
    % butt=1 if the left  button is pressed
    % butt=3 if the right button is pressed
    while butt<3
        % Remember to check compatibility of ginput with INUX and MACOSX.
        [x1,~,butt] = ginputFS(1,'right');
        if butt == 99
            return;
        else
            x1=round(x1);
            if x1>n, x1=n; end
            if ~isempty(hTarget)
                % set old line width and old color for old selection
                set(hTarget,{'LineWidth'},hTargetlwd2,{'Color'},hTargetcol2);
            end
            if x1>=out.S2(1,1)
                set(gca,'XTick',x1);
                % find the units belonging to subset at selected step
                seqsel=seq(~isnan(out.BB(:,end-n+x1)));
                % find corresponding trajectories (lines)
                aa=get(gca,'Children');
                hTarget=aa(end-seqsel+1);
                
                % Store line width and color of selected trajectory.
                hTargetlwd2=get(hTarget,'LineWidth');
                hTargetcol2=get(hTarget,'Color');
                hTargetlwd22=cell2mat(hTargetlwd2);
                %hTargetcol22=cell2mat(hTargetcol2);
                
                % Increase Line width of trajectories belonging to subset at
                % that particular step. The color is set according to
                % the value of SubsetLinesColor.
                set(hTarget,{'LineWidth'},num2cell(hTargetlwd22+1.5),{'Color'},{SubsetLinesColor});
            end
            if x1 <= min(xtick_ori) || x1 == n
                set(gca,'XTick',xtick_ori);
                if x1 == n
                    set(hTarget,{'LineWidth'},hTargetlwd2,{'Color'},hTargetcol2);
                end
            end
        end
    end
    % set the original XTick values
    set(gca,'XTick',xtick_ori);
    % put an arrow in correspondence of the selected step
    text(x1,min(get(gca,'YLim')),'\uparrow','FontSize',18,'HorizontalAlignment','center','Color',SubsetLinesColor); % or hTargetcol2{end}
end

%% Datatooltip mode (call to function resfwdplotLbl)
if ~isempty(datatooltip)
    hTarget=[];
    hTargetlwd=[];
    hTargetcol=[];
    try
        chkgpu=gpuDevice; %#ok<NASGU>
        % datacursormode on;
        hdt = datacursormode;
        set(hdt,'Enable','on');
        % If options.datatooltip is not a struct then use our default options
        if ~isstruct(datatooltip)
            set(hdt,'DisplayStyle','window','SnapToDataVertex','on');
        else
            % options.datatooltip contains a structure where the user can set
            % the properties of the data cursor
            set(hdt,datatooltip);
        end
        
        % Declare a custom datatooltip update function to display additional
        % information about the selected unit
        set(hdt,'UpdateFcn',{@resfwdplotLbl,out,LineColor});
    catch
        disp('No graphical device, interactive datatooltip not enabled')
    end
end

%% Brush mode (call to function selectdataFS)
if ~isempty(options.databrush) || isstruct(options.databrush)
    
    if isstruct(options.databrush)
        % transform the input structure databrush into a cell array
        cv=[fdatabrush struct2cell(databrush)]';
        sele=[cv(:)' 'Ignore' {findobj(gcf,'tag','env')}];
        % add the FlagSize of the brushed points if it has not been
        % previously specified by the user
        d=find(strcmp('FlagSize',fdatabrush));
        if d==0
            sele=[sele 'FlagSize' '3'];
        end
    else
        sele={'selectionmode' 'Rect' 'Ignore' findobj(gcf,'tag','env') };
    end
    
    sele=[sele 'Tag' {options.tag}  'RowNamesLabels' {numtext}];
    
    % Check if X includes the constant term for the intercept.
    p=size(X,2);
    intcolumn = find(max(X,[],1)-min(X,[],1) == 0);
    
    if intcolumn==1
        intercept = 1;
        p1=1:(p-numel(intcolumn));
        Xsel=X;
        Xsel(:,intcolumn)=[];
    else
        intercept = 0;
        p1=1:p;
        Xsel=X;
    end
    
    % Set the labels of the axes.
    if isempty(options.nameX)
        nameX=cellstr(num2str(p1','X%d'));
    else
        nameX=options.nameX;
    end
    
    if isempty(options.namey)
        namey=char('y');
    else
        namey=options.namey;
    end
    
    % group = vector which will contain the identifier of each group e.g.
    % group(14)=3 means that unit 14 was selected at the third brush
    group=ones(n,1);
    
    % some local variables
    but=0; brushcum=[]; ij=1;
    
    % specify line type for the set of units which are brushed each time
    stypebrushed={'--';':';'-.';'-'};
    stypebrushed=repmat(stypebrushed,10,1);
    
    sele=[sele 'FlagColor' ColorOrd(ij,:) 'FlagMarker' char(styp(ij+1))];
    
    % loop brushing
    while but<=1
        
        figure(plot1);
        
        % Remark: function selectdataFS cannot be used on the current
        % figure if the "selection mode" or the "zoom tool" are on. Setting
        % the plotedit mode initially to on and then to off, has the effect
        % to deselect plotedit mode.
        plotedit on
        plotedit off
        
        if strcmp(persist,'on')
            % add to cell sele option FlagColor (color of selection) and
            % FlagMarker (symbol to be used for selection)
            
            if ij>1
                chkexist=find(strcmp('FlagColor',sele)==1);
                sele{chkexist+1}=ColorOrd(ij,:);
                sele{chkexist+3}=char(styp(ij+1));
            end
        end
        
        % call to selectdataFS
        disp('Select a region to brush in the monitoring residual plot');
        pl = selectdataFS(sele{:});
        
        % exit if the resfwdplot figure was closed before selection
        if isnumeric(pl) && ~isempty(pl) && (pl == -999)
            return
        end
        
        if ~isempty(cell2mat(pl))
            
            % sel = vector which contains the list of unbrushed units
            sel=seq(cellfun('isempty',pl(1:n)));
            % nbrush = vector which contains the list of brushed units
            nbrush=setdiff(seq,sel);
            disp('Brushed units, yvalue and X values');
            disp([nbrush out.y(nbrush) out.X(nbrush,:)]);
            
            % if persist='off', before highlighting the new selection
            if strcmp(persist,'off')
                % set back to default style the previous selection
                set(findobj(plot1,'tag','data_res'),...
                    'Color',standard.Color{:},'LineStyle',standard.LineStyle{:},'LineWidth',standard.LineWidth);
                % set the standard color style of the 'unimportant units'.
                switch bstyle
                    case 'faint'
                        set(plot1lines(backunits),{'Color'},colormapres(backunits,:));
                    case 'hide'
                        % hide the curves not selected in vector units
                        set(plot1lines(backunits),'Visible','off');
                    case 'greysh'
                        set(plot1lines(backunits),'Color',[0.9 0.9 0.9]);
                    otherwise
                        % do nothing, i.e. leave the default color (blue).
                end
            end
            
            % highlight all trajectories which have been brushed using the
            % same color adopted for brushing figure(plot1);
            linext=findobj(plot1,'Type','line');
            for i=1:length(nbrush)
                set(linext(length(linext)-nbrush(i)+1),'Color',ColorOrd(ij,:));
            end
            % Change in the current plot the style of the lines which have
            % been brushed, using the same line style
            set(linext(length(linext)-nbrush+1),'LineStyle',stypebrushed{ij})
            % Change the line width of the brushed trajectories the width
            % is 1 points bigger than the one of the normal trajectories.
            % linewidthStd=get(linext(length(linext)-nbrush+1),'LineWidth');
            % if iscell(linewidthStd),
            % linewidthStd=max(cell2mat(linewidthStd)); end;
            set(linext(length(linext)-nbrush+1),'LineWidth',standard.LineWidth+1);
            % This line would set a fixed width (3 points, in the example).
            %set(linext(length(linext)-nbrush+1),'LineWidth',3)
            % position(plot1);
        else
            disp('Wrong selection: Try again');
            disp('Select a region to brush in the monitoring residual plot');
            figure(plot1);
            nbrush='';
        end
        
        %% For each brushing operation, do the following:
        if ~isempty(nbrush)
            % brushcum = - the list of selected observations in all
            % iterations if
            %   persist=on
            % - the list of selected observations in the current iteration
            %   if persist=off
            if strcmp(persist,'on')
                brushcum=unique([brushcum; nbrush]);
            else
                brushcum=nbrush;
                group=ones(n,1);
            end
            
            % group=vector of length(Xsel) observations taking values from
            % 1 to the number of groups selected. unigroup= list of
            % selected groups.
            group(nbrush)=ij+1;
            unigroup=unique(group);
            
            % nbrush= vector which contains the brushed steps selstesp=
            % vector which will contain the steps in which the brushed
            % units enter the search Given nbrush, find selstesp
            selsteps=zeros(n,11);
            ii=0;
            for i=1:length(nbrush)
                idx = find(Un(:,2:end) == nbrush(i));
                
                % Find the required row(s) of matrix Un
                row = ind2sub(size(Un(:,2:end)),idx);
                % when isempty(row) is true the selected unit entered the
                % subset at step before Un(1,:), that is before the first
                % step which has been monitored
                if ~isempty(row)
                    % Note that mod(row,size(Un,1)) is used rather than
                    % Un(row,:) because the unit could have entered the
                    % subset together with other units (i.e. could be in a
                    % column  of matrix Un different from the second).
                    % Finally note that the expression row-1e-12 is
                    % necessary otherwise when row is= size(Un,1) then
                    % mod(row-1e-12,size(Un,1))is equal to zero
                    selsteps(ii+1:ii+length(row),:)=Un(ceil(mod(row-1e-12,size(Un,1))),:);
                    ii=ii+length(row);
                end
            end
            
            selsteps=sortrows(selsteps(1:ii,:),1);
            % m1 contains the indexes of the unique steps;
            [~, m1]=unique(selsteps(:,1));
            selsteps=selsteps(m1,:);
            % Remark: selsteps=unique(selsteps,'rows') does not seem to
            % work
            
            disp('Steps of entry of brushed units');
            disp(selsteps);
            
            %% - highlight brushed units also in the minimum deletion residual, if it is open
            
            h=findobj('-depth',1,'Tag','pl_mdr');
            
            if (~isempty(h))
                % Remove unnecessary rows from vector selsteps -1 is
                % necessary because we are considering minimum outside
                selsteps=selsteps(:,1)-1;
                
                % make figure which contains mdr become the current figure
                figure(h);
                
                % Condition || but==0 if but=0 then it is necessary to
                % remove previous highlightments (even if persist='on')
                if strcmp(persist,'off') || but==0
                    % If set of values has already been highlighted in the
                    % mdr plot, remove it
                    a=findobj(h,'Tag','brush_mdr');
                    delete(a);
                    
                    % Remove the yellow selection in this plot if present
                    a=findobj(gcf,'Tag','selected');
                    delete(a);
                end
                
                % get the x and y coordinates of mdr
                a=findobj(h,'tag','data_mdr');
                xdata=get(a,'Xdata'); % x coordinates of mdr (steps)
                ydata=get(a,'ydata'); % y coordinates of mdr (values)
                
                [c, ia, ib]=intersect(selsteps, xdata); %#ok<ASGLU>
                % Stack together x and y coordinates
                xx=[xdata; ydata];
                
                % Just in case the first step of mdr is selected remove it
                % because we also consider ib-1
                ib=ib(ib>1);
                % For each of the brushed units extract coordinates of mdr
                % referred to the step before their entry and the step
                % before
                xxsel=xx(:,[ib-1 ib])';
                % Sort all steps
                xxselr=sortrows(xxsel,1);
                % xxlim=length(nbrush);
                xxlim=length(ib);
                % Reshape previous matrix in such a way that the first
                % length(nbrush) columns refer to the steps which have to
                % be plotted and the remining columns refer to their
                % corresponding values of mdr
                xy=reshape(xxselr,2,2*xxlim);
                % Add to the previous matrix a row of missing values This
                % operation is necessary if the steps are not contiguous
                xy=cat(1,xy,NaN*zeros(1,2*xxlim));
                
                % Reshape the set of x and y coordinates in two column
                % vectors Note the NaN between the steps which are not
                % consecutive
                xcoord=reshape(xy(:,1:xxlim),3*xxlim,1);
                ycoord=reshape(xy(:,xxlim+1:end),3*xxlim,1);
                hold('on');
                if strcmp('on',persist)
                    % If necessary it isalso possible to specify a line
                    % style for the brushed steps
                    % 'LineStyle',stypebrushed{ij},
                    plot(gca,xcoord,ycoord,'LineWidth',1.5,'color',ColorOrd(ij,:),'tag','brush_mdr');
                    set(gca,'Position',[0.1 0.1 0.85 0.85])
                else
                    plot(gca,xcoord,ycoord,'LineWidth',1.5,'color',ColorOrd(1,:),'tag','brush_mdr');
                end
                hold('off');
            end
            
            %% - display the yXplot with the corresponding groups of units highlighted
            
            h=findobj('-depth',1,'Tag','pl_yX');
            
            if (~isempty(h))
                % delete from the current figure all graphics objects whose
                % handles are not hidden
                clf(h);
                % Make the figure identified by handle h become the current
                % figure make it visible, and raise it above all other
                % figures on the screen.
                figure(h);
            else
                % create a new figure and set its style equal to that of
                % the resfwdplot.
                figure;
                set(gcf,'WindowStyle',get(plot1,'WindowStyle'));
            end
            
            
            [H,AX,BigAx] = gplotmatrix(Xsel,y,group,clr(unigroup),char(styp{unigroup}),[],'on',[],nameX,namey);
            
            
            %             % generate the scatterplot matrix
            %             plo=struct;
            %             % plo.namey=namey; plo.nameX=nameX;
            %             plo.clr=clr(unigroup);
            %             plo.sym=char(styp{unigroup});
            %             plo.labeladd=labeladd;
            %             if max(strcmp('label',fieldnames(out)))>0 && ~isempty(out.label)
            %                 plo.label=out.label(:);
            %             end
            %             [H,AX,BigAx]=yXplot(y,Xsel,group,plo,'namey',namey,'nameX',nameX);
            
            % Assign to this figure a name and a tag=pl_yX
            set(gcf,'Name','Scatter plot matrix y|X with selected groups highlighted');
            set(gcf,'tag','pl_yX');
            
            % Set markers
            for mfc=1:length(unigroup)
                set(findobj(gcf,'marker',char(styp(unigroup(mfc)))),'MarkerFaceColor',clr(unigroup(mfc)));
            end
            
            % Set the legend properties of the gplotmatrix
            set(H(:,:,1),'DisplayName','Unbrushed units');
            for brugrp = 2:length(unigroup)
                set(H(:,:,brugrp),'DisplayName',['Brushed units ' num2str(brugrp-1)]);
            end
            
            % save the indices of the last selected units (nbrush) to the
            % 'UserData' field of the last selected group of H(:,:,end)
            set(H(:,:,end), 'UserData' , nbrush);
            
            % add objects to the panels of the yX
            % add2yX(H,AX,BigAx,out,group,nbrush,bivarfit,multivarfit,labeladd);
            add2yX(H,AX,BigAx,'intercept',intercept,'bivarfit',bivarfit,...
                'multivarfit',multivarfit,'labeladd',labeladd,'RowNamesLabels',numtext);
            
            %% - check condition to exit from the brush mode
            % If the option persistent is not equal off or on than get out
            % of the loop
            if strcmp('on',persist) || strcmp('off',persist)
                if strcmp('on',persist)
                    ij=ij+1;
                    % but=1 makes that previous highlightments in other
                    % figures are not deleted
                    but=1;
                end
                
                % Before waitforbuttonpress:
                % - the resfwdplot is highlighted again
                figure(plot1);
                % - a function to be executed on figure close is set
                set(gcf,'CloseRequestFcn',@closereqFS);
                
                % - and lay down the plots before continuing
                position(plot1);
                disp('Highlight the monitoring residuals plot then: click on it to continue brushing or press a keyboard key to stop');
                ss=waitforbuttonpressFS;
                disp('------------------------');
                
                % After waitforbuttonpress:
                % - the standard MATLAB function to be executed on figure
                %   close is recovered
                set(gcf,'CloseRequestFcn','closereq');
                Open_yX = findobj(0, 'type', 'figure','tag','pl_yX');
                Open_res = findobj(0, 'type', 'figure','tag','pl_resfwd');
                Open_mdr = findobj(0, 'type', 'figure','tag','pl_mdr');
                if isempty(Open_res)  % User closed the main brushing window
                    if ~isempty(Open_yX); delete(Open_yX); end    % yX plot is deleted
                    if ~isempty(Open_mdr); delete(Open_mdr); end  % mdr plot is deleted
                    delete(get(0,'CurrentFigure')); % deletes Figure if still one left open
                end
                
                % - and the 'but' variable is set if keyboard key was
                % pressed
                if ss==1
                    but=2;
                end
            else
                but=2;
            end % close loop associated with persist 'on' or persist 'off'
            position(plot1);
        end % for each brushing operation do ...
    end % close loop associated with but (loop brushing)
end % close options.databrush


    function output_txt = resfwdplotLbl(~,event_obj,out,color)
        %% resfwdplotLbl provides information about the selected fwd scaled residual
        %
        % Required input arguments:
        %
        %   obj     =   Currently not used (empty but necessary)
        % event_obj =   Handle to event object
        %               (event_obj=graphics.datatipevent)
        %               Remark: the first two arguments are implicit in the
        %               sense that these arguments are automatically passed
        %               to the function when it executes.
        %       out =   a structure containing the following fields
        %               RES = a matrix containing the residuals monitored
        %               along the search with n rows and n-init+1 columns
        %               Each row of matrix
        %               out.RES is associated with a unit
        %               y   =   the response of the regressione model
        %               Un  =   a matrix containing the list of the units
        %               which entered the subset in each step of the search
        %      label=  (optional argument) if it is present it must be
        %               a cell array of strings containing the labels of
        %               the rows of the regression dataset
        %
        % Output:
        %
        %   output_txt=  Datatip text (string or string cell array) which
        %                informs
        %                about the step of the search which has been
        %                selected, the unit(s) selected and its (their)
        %                entry during the fwd search
        %
        % REMARK: this function is called by function resfwdplot
        %
        % References:
        %
        %   Atkinson and Riani (2000), Robust Diagnostic Regression
        %   Analysis, Springer Verlag, New York.
        %
        % Written by FSDA team
        
        if ~isempty(hTarget)
            % set old line width and old color for old selection
            set(hTarget,'LineWidth',hTargetlwd,'Color',hTargetcol);
        else
        end
        
        % Store line width and color of selected trajectory
        % Notice that changing event_obj.Target in subsequent lines seems
        % to affect also hTarget
        hTarget=event_obj.Target;
        hTargetlwd=get(hTarget,'LineWidth');
        hTargetcol=get(hTarget,'Color');
        
        % Increase Line width and set color to 'color' (default is red) or
        % to blue if previous color was 'color') of selected trajectory
        if sum(get(hTarget,'Color')==color)==3
            set(hTarget,'LineWidth',hTargetlwd+1.5,'Color','b');
        else
            set(hTarget,'LineWidth',hTargetlwd+1.5,'Color',color);
        end
        
        pos = get(event_obj,'Position');
        
        % x and y, plot coordinates of the mouse
        x1 = pos(1); y1 = pos(2);
        
        % Find index to retrieve obs. name. Consider that find returns the
        % linear indexing of matrix xydata
        % residuals=out.RES;
        idx = find(residuals == y1,1);
        
        % Linear indexing is transformed into normal indexing using
        % function ind2sub row and column contain the column and row
        % indexed of the observation which has been selected with the mouse
        [row,col] = ind2sub(size(residuals),idx);
        
        if isempty(row)
            output_txt{1}=['no residual has coordinates x,y' num2str(x1) '' num2str(y1)] ;
        else
            
            output_txt=cell(5,1);
            
            % output_txt is what is shown on the screen
            output_txt(1,1) = {['Residual equal to: ',num2str(y1,4)]};
            
            % Add information about the corresponding row label of what has
            % been selected
            output_txt{3,1} = ['Unit name: ' num2str(cell2mat(out.label(row)))];
            
            if any(strcmp(fieldnames(out),'class'))
                if strcmp(out.class,'MMregeda')
                    output_txt{2,1} = ['eff=' num2str(x1)];
                    output_txt{4,1} = ['weight=' num2str(out.Weights(row,col))];
                    
                elseif strcmp(out.class,'Sregeda')
                    output_txt{2,1} = ['bdp=' num2str(x1)];
                    output_txt{4,1} = ['weight=' num2str(out.Weights(row,col))];
                    
                elseif strcmp(out.class,'MPDPeda')
                    output_txt{2,1} = ['alpha=' num2str(x1)];
                    
                else
                    % Add information about the step of the search which is under
                    % investigation or the value of bdp or the value of eff
                    output_txt{2,1} = ['Step m=' num2str(x1)];
                    
                    
                    % Add information about the step (to be precise the last three
                    % steps) in which the selected unit entered the search
                    idx = find(Un(:,2:end) == row,3,'last');
                    [row,~] = ind2sub(size(Un(:,2:end)),idx);
                    if isempty(row)
                        output_txt{4,1} = ['Unit entered before step m=' num2str(Un(1,1))];
                    elseif length(row)<2
                        output_txt{4,1} = ['Unit entered in step m=' num2str(Un(row,1))];
                    elseif length(row)==2
                        output_txt{4,1} = ['Unit entered in step m=' num2str(Un(row(1),1)) ' and then in step m=' num2str(Un(row(2),1))];
                    else
                        output_txt{4,1} = ['Unit entered in steps m=' num2str(Un(row(1),1)) ', m=' num2str(Un(row(2),1)) ' and m=' num2str(Un(row(3),1))];
                    end
                end
            end
        end
    end

if options.msg==1
    disp('standard')
    disp(standard)
    disp('fground')
    disp(fground)
    disp('bground')
    disp(bground)
end

% Return the handles from boxplot only if the user requested them.
if nargout>0
    plotopt=cell(6,1);
    plotopt{1}='standard';
    plotopt{2}=standard;
    plotopt{3}='fground';
    plotopt{4}=fground;
    plotopt{5}='bground';
    plotopt{6}=bground;
end

end
=======
function plotopt=resfwdplot(out,varargin)
%resfwdplot plots the trajectories of the monitored scaled (squared) residuals
%
%
%<a href="matlab: docsearchFS('resfwdplot')">Link to the help function</a>
%
%  Required input arguments:
%
%  out :  Structure containing monitoring of scaled residuals. Structure.
%               Structure containing the following fields.
%   out.RES =   matrix containing the residuals monitored in each step of
%               the forward search or any other robust procedure. Every row
%               is associated with a residual (unit). This matrix can be
%               created using function FSReda, Sregeda, MMregeda.
%   out.Un  =   matrix containing the order of entry in the subset of each
%               unit (required only when datatooltip is true or databrush
%               is not empty).
%     out.y  =   a vector containing the response (required only when option
%               databrush is not empty).
%     out.X  =   a matrix containing the explanatory variables (required only
%               when option databrush is not empty).
%   out.Bols =   (n-init+1) x (p+1) matrix containing the estimated beta
%               coefficients monitored in each step of the robust procedure
%               (required only when option databrush is not empty and
%               suboption multivarfit is not empty).
%                Data Types - single|double
%
%
%  Optional input arguments:
%
%           standard : appearance of the plot
%                   in terms of xlim, ylim, axes labels and their font size
%                   style, color of the lines, etc. Structure.
%                   Structure standard contains the following fields
%                   standard.SizeAxesNum  = scalar specifying the fontsize of the
%                       axes numbers. Default value is 10.
%                   standard.xlim = two elements vector with minimum and maximum of
%                       the x axis. Default value is '' (automatic scale).
%                   standard.ylim = two elements vector with minimum and maximum of
%                       the y axis. Default value is '' (automatic scale).
%                   standard.titl = a label for the title (default: '').
%                   standard.labx = a label for the x-axis (default: 'Subset size m').
%                   standard.laby = a label for the y-axis (default:'Scaled residuals'
%                       or 'Scaled squared residuals').
%                  standard. SizeAxesLab = Scalar specifying the fontsize of the
%                       labels of the axes. Default value is 12.
%                   standard.xvalues = vector. x axis values.
%                       Numeric vector of length(size(out.RES,2)) controlling the x
%                       axis coordinates. The default value of xvalues is
%                       size(out.RES,1)-size(out.RES,2)+1:size(out.RES,1)
%                   standard.LineWidth = scalar specifying line width for the
%                       trajectories.
%                   standard.Color = cell array of strings containing the colors to
%                       be used for the highlighted units.
%                       If length(Color)=1 the same color will be used for
%                       all units.
%                       If length(Color)=2 half of the trajectories will
%                       appear with Color{1} and the other half with
%                       Color{2}. And so on with 3 cell elements, etc.
%                   standard.LineStyle = cell containing the line types.
%
%                   The default values of structure standard are:
%                   standard.SizeAxesNum=10
%                   standard.SizeAxesLab=12
%                   standard.xlim='' (Automatic scale)
%                   standard.ylim='' (Automatic scale)
%                   standard.titl='' (empty title)
%                   standard.labx='Subset size m'
%                   standard.laby='Scaled residuals'
%                   standard.LineWidth=1
%                   standard.Color={'b'}
%                   standard.LineStyle={'-'}
%                   standard.xvalues=size(out.RES,1)-size(out.RES,2)+1:size(out.RES,1)
%                   Example - 'standard.LineWidth','1'
%                   Data Types - struct
%
%         fground : trajectories in foregroud.
%                   Structure. Structure which controls which trajectories
%                   are highlighted and how
%                   they are plotted to be distinguishable from the others.
%                   It is possible to control the label, the width, the
%                   color, the line type and the marker of the highlighted
%                   units. The structure fground contains the following
%                   fields:
%                   fground.fthresh = (alternative to funit) numeric vector of
%                       length 1 or 2 which specifies the highlighted
%                       trajectories.
%                       If length(fthresh)=1 the highlighted trajectories
%                       are those of units that throughtout the search had
%                       at leat once a residual greater (in absolute value)
%                       than thresh. The default value of fthresh is 2.5.
%                       If length(fthresh)=2 the highlighted trajectories
%                       are those of units that throughtout the search had
%                       a residual at leat once bigger than fthresh(2) or
%                       smaller than fthresh(1).
%                   fground.funit = (alternative to fthresh) vector containing the
%                       list of the units to be highlighted. If funit is
%                       supplied, fthresh is ignored.
%                   fground.flabstep = numeric vector which specifies the steps of
%                       the search where to put labels for the highlighted
%                       trajectories (units). The default is to put the
%                       labels at the initial and final steps of the search.
%                       flabstep='' means no label.
%                   fground.LineWidth = scalar specifying line width for the
%                       highlighted trajectories (units). Default is 1.
%                   fground.Color = cell array of strings containing the colors to
%                       be used for the highlighted trajectories (units).
%                       If length(scolor)==1 the same color will be used for
%                       all highlighted units Remark: if for example
%                       length(scolor)=2 and there are 6 highlighted units,
%                       3 highlighted trajectories appear with
%                       selunitcolor{1} and 3 highlighted trajectories with
%                       selunitcolor{2}
%                   fground.LineStyle = cell containing the line type of the highlighted
%                       trajectories.
%                   fground.fmark  = scalar controlling whether to plot highlighted
%                       trajectories as markers.
%                       if 1 each line is plotted using a different marker
%                       else no marker is used (default).
%                fground.FontSize = scalar controlling font size of the labels of
%                       the trajectories in foreground.
%
%                   The default values of structure fground are:
%                    fground.fthresh=2.5
%                    fground.flabstep=[m0 n]
%                    fground.LineWidth=1
%                    fground.LineStyle={'-'}
%                    fground.FontSize=12
%
%                   Example - 'fground.LineWidth','1'
%                   Data Types - struct
%                   Remark: if fground='' no unit is highlighted and no
%                   label is inserted into the plot.
%
%         bground : characterictics of the trajectories in background.
%                   Structure.
%                    Structure which specifies the trajectories in background,
%                   i.e. the trajectories corresponding to "unimmportant"
%                   units in the central part of the data. The structure
%                   also specifies the style used in the plot to give them
%                   less emphasis, so that to not distract the eye of the
%                   analyst from the trajectories of the relevant units.
%                   The structure contains the following fields:
%                   bground.bthresh = numeric vector of length 1 or 2 which
%                       specifies how to define the unimmportant trajectories.
%                       Unimmportant trajectories will be plotted using a
%                       colormap, in greysh or will be hidden.
%                       - If length(thresh)=1 the irrelevant units are
%                         those which always had a residual smaller
%                         (in absolute value) than thresh.
%                       - If length(bthresh)=2 the irrelevant units
%                         are those which always had a residual greater
%                         than bthresh(1) and smaller than bthresh(2).
%                       The default is:
%                           bthresh=2.5 if n>100 and bthresh=-inf if n<=100
%                       i.e. to treat all trajectories as important if
%                       n<=100 and, if n>100, to reduce emphasis only to
%                       trajectories having in all steps of the search a
%                       value of scaled residual smaller than 2.5.
%                   bground.bstyle = specifies how to plot the unimportant
%                       trajectories as defined in option bthresh.
%                       'faint': unimportant trajectories are plotted using
%                           a colormap.
%                       'hide': unimportant trajectories are hidden.
%                       'greysh': unimportant trajectories are displayed in
%                           a faint grey.
%                       When n>100 the default option is 'faint'.
%                       When n<=100 and bthresh = -Inf option bstyle is
%                       ignored.
%                   Example - 'bground.bstyle','faint'
%                   Data Types - struct
%                   Remark: bground='' is equivalent to bground.thresh=-Inf
%                   that is all trajectories are considered relevant.
%
%       tag     :    Personalized plot tag. String. String which identifies
%                   the handle of the plot which
%                   is about to be created. The default is to use tag
%                   'pl_resfwd'. Note that if the program finds a plot which
%                   has a tag equal to the one specified by the user, then
%                   the output of the new plot overwrites the existing one
%                   in the same window else a new window is created.
%                   Example - 'tag','myplot'
%                   Data Types - char
%
%   datatooltip :   interactive clicking. Empty value, scalar or
%                   structure.
%                   It is inactive if it is an empty value. The default is
%                   datatooltip = 1, i.e. the user can select with the
%                   mouse an individual residual trajectory in order to
%                   have information about the corresponding unit. The
%                   information displayed depends on the estimator in use.
%                   For example for class FSReda the information concerns
%                   the label and the step of the search in which the unit
%                   enters the subset. If datatooltip is a
%                   structure it may contain the following fields
%                   datatooltip.DisplayStyle = determines how the data cursor displays.
%                       Possible values are 'datatip' and 'window'
%                       (default).
%                       'datatip' displays data cursor information in a
%                       small yellow text box attached to a black square
%                       marker at a data point you interactively select.
%                       'window' displays data cursor information for the
%                       data point you interactively select in a floating
%                       window within the figure.
%                   datatooltip.SnapToDataVertex = specifies whether the
%                       data cursor snaps to the nearest data value or is
%                       located at the actual pointer position. Possible
%                       values are 'on' (default) and 'off'.
%                   datatooltip.LineColor = controls the color of the
%                       trajectory selected with the mouse. It can be an
%                       RGB triplet of values between 0 and 1, or character
%                       vector indicating a color name. Note that a RGB
%                       vector can be conveniently chosen with our MATLAB
%                       class FSColor, see documentation.
%                   datatooltip.SubsetLinesColor = enables to control the
%                       color of the trajectories of the units that are in
%                       the subset at a given step of the search (if
%                       resfwdplot is applied to an object of class
%                       FSReda) or have a weight greater than 0.9 (if
%                       resfwdplot is applied to an object of class LXSeda,
%                       Sregeda and MMregeda).
%                       This can be done (repeatedly) with a left mouse
%                       click in proximity of the step of interest. A right
%                       mouse click will terminate the selection by marking
%                       with a up-arrow the step corresponding to the
%                       highlighted lines. The highlighted lines by default
%                       are in red, but a different color can be specified
%                       as RGB triplet or character of color name.
%                       Note that a RGB vector can be conveniently chosen with
%                       our MATLAB class FSColor, see documentation.
%                       By default SubsetLinesColor ='', i.e. the modality
%                       is not active.
%                       Any initialization for SubsetLinesColor which
%                       cannot be interpreted as RGB vector will be
%                       converted to blue, i.e. SubsetLinesColor will be
%                       forced to be [0 0 1].
%                       If SubsetLinesColor is not empty previous option
%                       LineColor is overlooked.
%                   Example - 'datatooltip',''
%                   Data Types - empty value, scalar or struct
%
%       label   :   row labels. Cell of strings.
%                   Cell containing the labels of the units (optional
%                   argument used when datatooltip=1. If this field is not
%                   present labels row1, ..., rown will be automatically
%                   created and included in the pop up datatooltip window)
%                   Example - 'label',{'Smith','Johnson','Robert','Stallone'}
%                   Data Types - cell
%
%    databrush  :   interactive mouse brushing. Empty value, scalar or structure.
%                   If databrush is an empty value (default), no brushing
%                   is done.
%                   The activation of this option (databrush is a scalar or
%                   a cell) enables the user  to select a set of
%                   trajectories in the current plot and to see them
%                   highlighted in the y|X plot, i.e. a matrix of scatter
%                   plots of y against each column of X, grouped according
%                   to the selection(s) done by brushing. If the plot y|X
%                   does not exist it is automatically created.
%                   In addition, brushed units are automatically highlighted in the
%                   minimum deletion residual plot if it is already open.
%                   The extension to the following plots will be available
%                   in future versions of the toolbox:
%                   - monitoring leverage plot;
%                   - maximum studentized residual;
%                   - s^2 and R^2;
%                   - Cook distance and modified Cook distance;
%                   - deletion t statistics.
%                   Note that the window style of the other figures is set
%                   equal to that which contains the monitoring residual
%                   plot. In other words, if the monitoring residual plot
%                   is docked all the other figures will be docked too
%                   DATABRUSH IS A SCALAR
%                   If databrush is a scalar the default selection tool is
%                   a rectangular brush and it is possible to brush only
%                   once (that is persist='').
%                   DATABRUSH IS A STRUCTURE.
%                   If databrush is a structure, it is possible to use all
%                   optional arguments of function selectdataFS.m and the
%                   following optional argument:
%                   - persist. Persist is an empty value or a scalar
%                     containing the strings 'on' or 'off'.
%                     The default value of persist is '', that is brushing
%                     is allowed only once.
%                     If persist is 'on' or 'off' brushing can be done as
%                     many time as the user requires.
%                     If persist='on' then the unit(s) currently brushed
%                     are added to those previously brushed. it is
%                     possible, every time a new brushing is done, to use a
%                     different color for the brushed units.
%                     If persist='off' every time a new brush is performed
%                     units previously brushed are removed.
%                   - bivarfit. This option adds one or more least
%                     square lines based on SIMPLE REGRESSION to the plots
%                     of y|X, depending on the selected groups.
%                     bivarfit = ''
%                       is the default: no line is fitted.
%                     bivarfit = '1'
%                       fits a single ols line to all points of each
%                       bivariate plot in the scatter matrix y|X.
%                     bivarfit = '2'
%                       fits two ols lines: one to all points and another
%                       to the last selected group. This is useful when
%                       there are only two groups, of which one refers to a
%                       set of potential outliers.
%                     bivarfit = '0'
%                       fits one ols line for each selected group. This is
%                       useful for the purpose of fitting mixtures of
%                       regression lines.
%                     bivarfit = 'i1' or 'i2' or 'i3' etc.
%                       fits a ols line to a specific group, the one with
%                       index 'i' equal to 1, 2, 3 etc.
%                   - multivarfit: This option adds one or more least square
%                       lines, based on MULTIVARIATE REGRESSION of y on X,
%                       to the plots of y|Xi.
%                     multivarfit = ''
%                       is the default: no line is fitted.
%                     multivarfit = '1'
%                       fits a single ols line to all points of each
%                       bivariate plot in the scatter matrix y|X.
%                       The line added to the scatter plot y|Xi
%                       is avconst +Ci*Xi, where Ci is the
%                       coefficient of Xi in the multivariate regression
%                       and avconst is the effect of all the other
%                       explanatory variables different from Xi evaluated
%                       at their centroid (that is $\overline{y}'C$)).
%                     multivarfit = '2'
%                       exactly equal to multivarfit ='1' but this time we
%                       add the line based on the group of unselected
%                       observations.
%                   - labeladd. If this option is '1', we label the units
%                     of the last selected group with the unit row index in
%                     matrices X and y. The default value is labeladd='',
%                     i.e. no label is added.
%                   Example - 'databrush',1
%                   Data Types - single | double | struct
%
%       nameX   :  labels of the explanatory variables. Cell. Cell array of
%                   strings of length p containing the labels
%                   of the variables of the regression dataset. If it is
%                   empty the sequence X1, ..., Xp will be created
%                   automatically
%                   Example - 'nameX',{'var1', var2, 'var3'}
%                   Data Types - cell of strings
%
%       namey   :   response label. Character. Character containing the
%                   label of the response.
%                   Example - 'namey','response'
%                   Data Types - character
%
%       msg     :   display  used options. Scalar.
%                   Scalar which controls whether to display
%                   as output the options inside structures standard,
%                   fground and bground which have been used to draw the
%                   plot.
%                   plotopt=resfwdplot(out,'msg',1) prints on the screen
%                   the options which have been used to draw
%                   the three types of trajectories (standard, foreground
%                   and background).
%                   Example - 'msg',1
%                   Data Types - single or double
%
% Output:
%
%   plotopt : options which have been used to create the plot. Cell array
%               of strings. Store all options which have been used to
%               generate the plot inside cell plotopt.
%
% See also: malfwdplot
%
% References:
%
% Atkinson, A.C. and Riani, M. (2000), "Robust Diagnostic Regression
% Analysis", Springer Verlag, New York.
%
% Copyright 2008-2019.
% Written by FSDA team
%
%
%<a href="matlab: docsearchFS('resfwdplot')">Link to the help function</a>
%
%$LastChangedDate::                      $: Date of the last commit

% Examples:


%{
    % Monitoring residuals plot with all the default options.
    % generate input structure for the resfwdplot
    % In this example FS estimator is used
    n=100;
    y=randn(n,1);
    X=randn(n,4);
    [out]=LXS(y,X,'nsamp',1000);
    [out]=FSReda(y,X,out.bs);
    % Produce  resfwdplot
    resfwdplot(out);
%}
%

%
%{
    % Example of the use of some options inside structure standard.
    % Initialize structure standard
    % Specify the steps in which labels have to be put
    standard=struct;
    standard.LineStyle={'-';'-.';':'};
    % Specify the line width
    standard.LineWidth=0.5;
    resfwdplot(out,'standard',standard)
%}
%
%{
    % Example of the use of some options inside structure fground.
    % Initialize structure fground
    fground = struct;
    % Specify which trajectories have to be highlighted
    fground.funit=[2 5 20 23 35 45];
    % Specify the steps in which labels have to be put
    n=length(y);
    fground.flabstep=[n/2 n*0.75 n+0.5];;
    % Specify the line width of the highlighted trajectories
    fground.LineWidth=3;
    % Produce a monitoring residuals plot in which labels are put for units
    % [2 5 20 23 35 45] in steps [n/2 n*0.75 n+0.5] of the search
    resfwdplot(out,'fground',fground)
%}
%
%
%{
    % Example of the use of some options inside structure bground.
    bground = struct;
    % Specify a threshold to define the "background" trajectories
    bground.bthresh=2;
    % Trajectories whose residual is always between -btresh and +bthresh
    % are shown as specified in bground.bstyle
    bground.bstyle='hide';
    resfwdplot(out,'bground',bground)
%}
%
%
%{
    % Example of the use of option datatooltip.
    % Gives the user the possibility of clicking on the different points
    % and have information about the unit selected, the step of entry
    % into the subset and the associated label.
    datatooltip = struct;
    % In this example the style of the datatooltip is 'datatip'. Click on a
    % trajectory when the resfwdplot is displayed.
    %
    datatooltip.DisplayStyle = 'datatip';
    resfwdplot(out,'datatooltip',datatooltip);
    %
    % Now we use the default style, which is 'window'.
    datatooltip.DisplayStyle = 'window';
    resfwdplot(out,'datatooltip',datatooltip);

    % Here we specify the RGB color used to highlight the selected trajectory.
    % Note that we can obtain the RGB vector with our MATLAB class FSColors.
    %
    datatooltip = struct;

    datatooltip.LineColor = FSColors.yellowish.RGB;
    resfwdplot(out,'datatooltip',datatooltip);
    % now LineColor is not a valid RGB vector, but red (default) will be used
    datatooltip.LineColor = [123 41 12 32 1];
    resfwdplot(out,'datatooltip',datatooltip);
%}
%
%{
    % Interactive_example
    % Another example of the use of option datatooltip.
    % The user can highlight the trajectories of the units that are in
    % the subset at a given step with a mouse click in proximity
    % of that step. A right click will terminate the exercise.
    % To activate this modality, we set the field SubsetLinesColor,
    % which specifies the color used to highlight the trajectories.
    datatooltip = struct;
    datatooltip.SubsetLinesColor = FSColors.purplish.RGB;
    resfwdplot(out,'datatooltip',datatooltip);

    % Here we show that the modality is also activated when
    % SubsetLinesColor is not a valid RGB vector.
    % In this case the default highlight color (blue) is used.
    datatooltip = struct;
    datatooltip.SubsetLinesColor = 999;
    resfwdplot(out,'datatooltip',datatooltip);
%}
%
%{
    % Interactive_example
    %   Example of the use of option databrush.
    %   (brushing is done only once using a rectangular selection tool)
    resfwdplot(out,'databrush',1)
    %   An equivalent statement is
    databrush=struct;
    databrush.selectionmode='Rect';
    resfwdplot(out,'databrush',databrush);
%}
%
%{
    % Interactive_example
    %   Example of the use of brush using a rectangular selection tool.
    % Use a cyan colour.
    resfwdplot(out,'databrush',{'selectionmode' 'Rect' 'FlagColor' 'c'})
%}
%
%{
    % Interactive_example
    % Example of the use of brush using multiple selection circular tools.
    databrush=struct;
    databrush.selectionmode='Brush';
    resfwdplot(out,'databrush',databrush)
%}
%
%{
    % Interactive_example
    %   Example of the use of brush using lasso selection tool and fleur pointer.
    databrush=struct;
    databrush.selectionmode='lasso';
    databrush.Pointer='fleur';
    resfwdplot(out,'databrush',databrush)
%}
%
%{
    % Interactive_example
    % Example of the use of rectangular brush.
    %  We havesuperimposed labels
    %   for the brushed units and persistent labels in the plot which has
    %   been brushed.
    databrush=struct;
    databrush.selectionmode='Rect';
    databrush.Label='on';
    databrush.RemoveLabels='off';
    resfwdplot(out,'databrush',databrush)
%}
%
%   All previous examples used a non persistent brushing (that is brushing
%   could be done only once). The examples below use persistent brushing
%   (that is brushing can be done multiple times)
%
%{
    % Interactive_example
    % Example of persistent brushing.
    %   Example of the use of persistent non cumulative brush. Every time a
    %   brushing action is performed previous highlightments are removed
    databrush=struct;
    databrush.selectionmode='Rect';
    databrush.Label='on';
    databrush.RemoveLabels='off';
    databrush.persist='off';
    resfwdplot(out,'databrush',databrush)
%}
%
%{
    % Interactive_example
    % Example of persistent cumulative brush.
    %   Example of the use of persistent cumulative brush. Every time a
    %   brushing action is performed current highlightments are added to
    %   previous highlightments
    databrush=struct;
    databrush.selectionmode='Rect';
    databrush.Label='on';
    databrush.RemoveLabels='on';
    databrush.persist='on';
    resfwdplot(out,'databrush',databrush)
%}
%
%{
    % Interactive_example
    % Example of persistent cumulative brush with ols line.
    %   The same as before, but also fit one ols line to each selected group
    databrush=struct;
    databrush.selectionmode='Rect';
    databrush.Label='on';
    databrush.RemoveLabels='on';
    databrush.persist='on';
    databrush.bivarfit='0';
    resfwdplot(out,'databrush',databrush)
%}
%
%{
    % Interactive_example
    % Example of persistent cumulative brush with a single ols line.
    %   The same but now fit a single ols line to all data.
    databrush=struct;
    databrush.selectionmode='Rect';
    databrush.Label='on';
    databrush.RemoveLabels='off';
    databrush.persist='on';
    databrush.bivarfit='1';
    resfwdplot(out,'databrush',databrush)
%}
%
%{
    % Interactive_example
    % Example of persistent cumulative brush with two ols lines.
    %   The same but now fit a first ols line to all data and a second line
    %   on the group of observations which remain unselected.
    databrush=struct;
    databrush.selectionmode='Rect';
    databrush.Label='on';
    databrush.RemoveLabels='off';
    databrush.persist='on';
    databrush.bivarfit='2';
    resfwdplot(out,'databrush',databrush)
%}
%
%{
    % Interactive_example
    % Example of persistent cumulative brush with ols line for a particular group.
    %   The same but now fit a single ols line to the group with index 4.
    databrush=struct;
    databrush.selectionmode='Rect';
    databrush.Label='on';
    databrush.RemoveLabels='off';
    databrush.persist='on';
    databrush.bivarfit='i4';
    resfwdplot(out,'databrush',databrush)
%}
%
%{
    % Interactive_example
    % Example of persistent cumulative brush with personalized line.
    %   The same but now add the line mean(y)+Ci*Xi.
    databrush=struct;
    databrush.selectionmode='Rect';
    databrush.Label='on';
    databrush.RemoveLabels='off';
    databrush.persist='on';
    databrush.multivarfit='1';
    resfwdplot(out,'databrush',databrush)
%}
%
%{
    % Interactive_example
    % Example of persistent cumulative brush with option multivarfit.
    % Example of use of option databrush suboptions multivarfit 2, persist on
    load('multiple_regression.txt');
    y=multiple_regression(:,4);
    X=multiple_regression(:,1:3);
    [out]=LXS(y,X,'nsamp',10000);
    [out]=FSReda(y,X,out.bs);
    out1=out;
    out1.RES=out.RES.^2;
    mdrplot(out,'ylimy',[1 5]);

    databrush=struct;
    databrush.selectionmode='Rect';
    databrush.Label='on';
    databrush.RemoveLabels='off';
    databrush.persist='on';
    databrush.multivarfit='2';
    resfwdplot(out,'databrush',databrush)
%}
%
%{
    % Interactive_example
    % Brushing in the loyalty cards data example.
    % Fidelity cards data
    XX=load('loyalty.txt');
    namey='Sales'
    y=XX(:,end);
    y=y.^0.4;
    nameX={'Number of visits', 'Age', 'Number of persons in the family'};

    X=XX(:,1:end-1);
    [out]=LXS(y,X,'nsamp',10000);
    [out]=FSReda(y,X,out.bs);
    mdrplot(out,'ylimy',[1.6 4.5],'xlimx',[420 510],'lwd',2,'FontSize',16,'SizeAxesNum',16,'lwdenv',2);
    mdrplot(out,'ylimy',[1.6 4.5],'envm',489,'xlimx',[420 510],'lwd',2,'FontSize',16,'SizeAxesNum',16,'lwdenv',2);

    databrush=struct;
    databrush.selectionmode='Rect';
    databrush.Label='on';
    databrush.RemoveLabels='on';
    databrush.persist='on';
    databrush.multivarfit='2';
    resfwdplot(out,'databrush',databrush)
%}
%
%{
    % Example of the  use of nargout.
    % Fidelity cards data
    XX=load('loyalty.txt');
    namey='Sales'
    y=XX(:,end);
    y=y.^0.4;
    X=XX(:,1:end-1);
    [out]=LXS(y,X,'nsamp',10000);
    [out]=FSReda(y,X,out.bs);
    % msg is 1 therefore used options are also shown on the screen.
    plotopt=resfwdplot(out,'msg',1)
    % In order to reuse the options which have been stored inside plotopt
    % use the following sintax
    % resfwdplot(out,plotopt{:})
%}

%{
    % Example of use of option xvalues inside structure standard.
    XX=load('loyalty.txt');
    namey='Sales'
    y=XX(:,end);
    y=y.^0.4;
    X=XX(:,1:end-1);
    [out]=LXS(y,X,'nsamp',10000);
    [out]=FSReda(y,X,out.bs);
    standard=struct;
    % xlabels start from 400
    standard.xvalues=400:1:(size(out.RES,2)+400-1);
    resfwdplot(out,'standard',standard)
%}

%{
    % Monitoring residuals plot using S estimator.
    n=100;
    y=randn(n,1);
    X=randn(n,4);
    [out]=Sregeda(y,X);
    % Produce  resfwdplot
    resfwdplot(out);
%}

%{
    % Interactive_example
    % First example of brushing with row names.
    % The labels of the units appear in the resfwdplot
    % and automatically in the yXplot with the same color.
    % In this example brushing is done just once. To
    % check what happens when persist is 'on', see the next example.
    close all
    load carsmall
    x1 = Weight;
    x2 = Horsepower;    % Contains NaN data
    y = MPG;    % response
    X=[x1 x2];
    % Remove Nans
    boo=~isnan(y);
    y=y(boo,:);
    X=X(boo,:);
    RowLabelsy=cellstr(Model(boo,:));
    [out]=LXS(y,X,'nsamp',10000);
    [out]=FSReda(y,X,out.bs);

    % Write labels of trajectories inside the resfwdplot while brushing
    databrush.Label='on';
    % Do not remove labels after selection in the resfwdplot
    databrush.RemoveLabels='off';
    % Add the labels of the units in the associated yXplot matrix
    databrush.labeladd='1'; %
    resfwdplot(out,'databrush',databrush,'label',RowLabelsy)
%}

%{
    % Interactive_example
    % Second example of brushing with row names.
    % This example is exactly equal as before but now persist is 'on'.
    % In this case each set of brushed units appears with a particular
    % color (both the points and the associated labels)
    close all
    load carsmall
    x1 = Weight;
    x2 = Horsepower;    % Contains NaN data
    y = MPG;    % response
    X=[x1 x2];
    % Remove Nans
    boo=~isnan(y);
    y=y(boo,:);
    X=X(boo,:);
    RowLabelsy=cellstr(Model(boo,:));
    [out]=LXS(y,X,'nsamp',10000);
    [out]=FSReda(y,X,out.bs);

    % Write labels of trajectories inside the resfwdplot while brushing
    databrush.Label='on';
    % Do not remove labels after selection in the resfwdplot
    databrush.RemoveLabels='off';
    % Add the labels of the units in the associated yXplot matrix
    databrush.labeladd='1';
    % Enable repeated brushing actions
    databrush.persist='on';
    resfwdplot(out,'databrush',databrush,'label',RowLabelsy)
%}

%
%   REMARK: note that at present options.databrush and options.datatooltip
%   cannot be used at the same time. These options will be replaced by a
%   single option (options.interact) in future versions of the toolbox.
%

%% Beginning of code 

% Initialization
%
% Close existing yXplot and resfwdplot, unless the fanplot is open.
% if isempty(findobj('type','figure','Tag','pl_fan'))
%     close(findobj('type','figure','Tag','pl_yX'));
%     close(findobj('type','figure','Tag','pl_resfwd'));
% end


% The rows of matrix residuals are associated with the units in the dataset.
% The columns are associated with the steps of the fwd search.
residuals = out.RES;
[n,nsteps]= size(residuals);

% seq: column vector containing the sequence 1 to n
seq = (1:n)';

% numtext= a cell of strings used to labels the units (that is the rownames of the units)
numtext=cellstr(num2str(seq,'%d'));

% x: vector which contains the subset size (numbers on the x axis)
x = (n-nsteps+1):n;

% maximum and minimum residual along the search for each unit
selmax=max(residuals,[],2);
selmin=min(residuals,[],2);

% default values for fthresh, bthresh, bstyle, labx and laby.
if strcmp(out.class,'Sregeda')
    labx= 'Break down point';
elseif strcmp(out.class,'MMregeda')
    labx= 'Efficiency';
else
    labx= 'Subset size m';
end


if min(min(residuals))<0
    fthresh=2.5;
    laby='Scaled residuals';
    if n>100
        bthresh=2.5;
        bstyle='faint';
    end
else
    laby='Squared scaled residuals';
    fthresh=2.5^2;
    if n>100
        bthresh=2.5^2;
        bstyle='faint';
    end
end
if n<=100
    bthresh=-inf;
    bstyle='';
end

styp={'+';'o';'*';'x';'s';'d';'^';'v';'>';'<';'p';'h';'.'};
styp=repmat(styp,ceil(n/13),1);

% Default options for all trajectories
standarddef = struct(...
    'xvalues',x,'xlim','','ylim','','titl','','labx',labx,'laby',laby,...
    'Color',{{'b'}},'LineStyle',{{'-'}},...
    'LineWidth',1,'SizeAxesLab',12,'SizeAxesNum',10);

% Default options for the trajectories in foreground
fgrounddef = struct(...
    'fthresh',fthresh,'funit','','flabstep','',...
    'fmark',0,'LineWidth','','Color','','LineStyle','','FontSize',12);

% Default options for the trajectories in background
bgrounddef=struct('bthresh',bthresh, 'bstyle',bstyle);

options=struct(...
    'standard',standarddef,'fground',fgrounddef,'bground',bgrounddef,...
    'tag','pl_resfwd','datatooltip',1,'label','','databrush','',...
    'nameX','','namey','','msg','');

%% Preliminary checks

if nargin<1
    error('FSDA:resfwdplot:missingInputs','A required input argument is missing.')
end

%get optional user options
if nargin>1
    UserOptions=varargin(1:2:length(varargin));
    
    % Check if number of supplied options is valid
    if length(varargin) ~= 2*length(UserOptions)
        error('FSDA:resfwdplot:WrongInputOpt','Number of supplied options is invalid. Probably values for some parameters are missing.');
    end
    % Check if user options are valid options
    chkoptions(options,UserOptions)
    
    
    for i=1:2:length(varargin)
        options.(varargin{i})=varargin{i+1};
    end
end

% if LineColor and SubsetLinesColor are not specified, set to default.
LineColor=[1 0 0];      %[1 0 0] is red.
SubsetLinesColor = '';
% Option SubsetLinesColor and LineColor must be removed from cell
% options.datatooltip, because it is not a valid property of the
% datacursormanager class.
datatooltip=options.datatooltip;
if isstruct(datatooltip)
    fdatatooltip=fieldnames(datatooltip);
    % SubsetLinesColor option
    d=find(strcmp('SubsetLinesColor',fdatatooltip));
    if d>0
        SubsetLinesColor=datatooltip.SubsetLinesColor;
        datatooltip=rmfield(datatooltip,'SubsetLinesColor');
        fdatatooltip=fieldnames(datatooltip);
        [a, b]=size(SubsetLinesColor);
        if ~(a==1 && b==3 && sum(SubsetLinesColor<=1)==3)
            % if it is not a valid RGB vector, set to default (blue)
            SubsetLinesColor = [0 0 1];
        end
    end
    % LineColor option
    d=find(strcmp('LineColor',fdatatooltip));
    if d>0
        LineColor=datatooltip.LineColor;
        datatooltip=rmfield(datatooltip,'LineColor');
        %fdatatooltip=fieldnames(datatooltip);
        [a, b]=size(LineColor);
        if ~(a==1 && b==3 && sum(LineColor<=1)==3)
            % if LineColor is not a valid RGB vector, set to default (red)
            LineColor=[1 0 0];
        end
    end
end

% The options labeladd, bivarfit, persist and multivarfit, must be removed
% from cell options.databrush, because they are not valid options for
% selectdataFS.
% Remark: "d=find(strcmp(..." is equivalent to "d=strmatch(...",
% but strmatch is slower and will be obsolete from 2011.

databrush=options.databrush;

if isstruct(databrush)
    fdatabrush=fieldnames(databrush);
    % labeladd option
    d=find(strcmp('labeladd',fdatabrush));
    if d>0
        labeladd=databrush.labeladd;
        databrush=rmfield(databrush,'labeladd');
        fdatabrush=fieldnames(databrush);
    else
        labeladd='';
    end
    
    % bivarfit option
    d=find(strcmp('bivarfit',fdatabrush));
    if d>0
        bivarfit=databrush.bivarfit;
        databrush=rmfield(databrush,'bivarfit');
        fdatabrush=fieldnames(databrush);
    else
        bivarfit='';
    end
    
    % multivarfit option
    d=find(strcmp('multivarfit',fdatabrush));
    if d>0
        multivarfit=databrush.multivarfit;
        databrush=rmfield(databrush,'multivarfit');
        fdatabrush=fieldnames(databrush);
    else
        multivarfit='';
    end
    
    % persist option
    dpers=find(strcmp('persist',fdatabrush));
    if dpers>0
        persist=databrush.persist;
        databrush=rmfield(databrush,'persist');
        fdatabrush=fieldnames(databrush);
        
        ColorOrd=[1 0 0;0 1 1; 1 0 1; 1 1 0; 0 0 0; 0 1 0; 0 0 1];
        ColorOrd=repmat(ColorOrd,4,1);
    else
        persist='';
        ColorOrd=[1 0 0];
    end
    
    % FlagColor option Initialize colors for the brushing option: default
    % colors are blue (unbrushed unit) and red (brushed units)
    d=find(strcmp('FlagColor',fdatabrush));
    if d>0
        flagcol=databrush.FlagColor;
        databrush=rmfield(databrush,'FlagColor');
        fdatabrush=fieldnames(databrush);
        
        clr=['b' flagcol 'cmykgbrcmykg'];
    else
        clr='brcmykgbrcmykgbrcmykg';
    end
else
    bivarfit='';
    multivarfit='';
    labeladd='';
    persist='';
    ColorOrd=[1 0 0];
    clr='brcmykgbrcmykgbrcmykg';
end
%% Prepate the figure to display the resfwdplot

% Create a figure to host the plot or clear the existing one
h=findobj('-depth',1,'tag',options.tag);
if (~isempty(h))
    clf(h);
    figure(h);
    axes;
else
    h=figure;
end
set(h,'Name', 'Monitoring of Scaled Residuals', 'NumberTitle', 'off');
hold('all');


%% standard options
% get the option names: structure option was initialised with standarddef
% and updated with optional user's options. For the options not set by the
% user, use their default value

if ~isequal(options.standard,standarddef)
    fld=fieldnames(options.standard);
    
    % Check if user options inside options.fground are valid options
    chkoptions(standarddef,fld)
    for i=1:length(fld)
        standarddef.(fld{i})=options.standard.(fld{i});
    end
end

standard=standarddef;
% extract the vector associated with the subset size (x)
x=standard.xvalues;

% If structure out contains fielname class we check whether input structure
% out comes from MMeda or Seda
if any(strcmp(fieldnames(out),'class'))
    if strcmp(out.class,'MMregeda')
        x=out.eff;
        out.Un='';
    elseif strcmp(out.class,'Sregeda')
        x=out.bdp;
        out.Un='';
    elseif strcmp(out.class,'MPDPeda')
        x=out.alpha;
        out.Un='';
    end
    
end

plot1=plot(x,residuals,'tag','data_res','LineWidth',standard.LineWidth);

if strcmp(out.class,'Sregeda') || strcmp(out.class,'MPDPeda')
    set(gca,'XDir','reverse')
end

% Apply color
scol=standard.Color;

if ~isempty(scol)
    if size(scol,2)>1
        scol=scol';
    end
    scol=repmat(scol,ceil(n/length(scol)),1);
    set(plot1,{'Color'},scol(1:n));
end

% Apply Line Style
slintyp=standard.LineStyle;
if ~isempty(slintyp)
    if size(slintyp,2)>1
        slintyp=slintyp';
    end
    slintyp=repmat(slintyp,ceil(n/length(slintyp)),1);
    
    set(plot1,{'LineStyle'},slintyp(1:n));
end
% save the resfwdplot lines handles, for subsequent use with option persist
plot1lines=plot1;

% control minimum and maximum for x and y axis
if ~isempty(standard.xlim)
    xlim(standard.xlim);
end
if ~isempty(standard.ylim)
    ylim(standard.ylim);
end

% Main title of the plot and labels for the axes
labx=standard.labx;
laby=standard.laby;
titl=standard.titl;
title(titl);

% Add the x and y labels to the plot.
SizeAxesLab=standard.SizeAxesLab;
xlabel(labx,'Fontsize',SizeAxesLab);
ylabel(laby,'Fontsize',SizeAxesLab);

% FontSizeAxes = font size for the axes numbers
SizeAxesNum=standard.SizeAxesNum;
% Specify the FontSize of the number on the axes
set(gca,'FontSize',SizeAxesNum)

% displays the boundary of the current axes.
box on

%% fground options
if ~isempty(options.fground)
    
    % Control the appearance of the trajectories to be highlighted
    if ~isequal(options.fground,fgrounddef)
        
        fld=fieldnames(options.fground);
        
        % Check if user options inside options.fground are valid options
        chkoptions(fgrounddef,fld)
        for i=1:length(fld)
            fgrounddef.(fld{i})=options.fground.(fld{i});
        end
    end
    
    % For the options not set by the user use their default value
    fground=fgrounddef;
    
    % fground.flabstep option and check if the choice of flabsteps is valid
    if ~isempty(fground.flabstep)
        steps=floor(fground.flabstep);
        if max(steps)>x(end) || min(steps)<x(1)
            mess=sprintf(['Warning: steps that you have chosen outside the range [m0 ... n]\n',...
                'are re-assigned to m0 or to n']);
            fprintf('%s\n',mess);
            steps(steps<x(1)) = x(1);
            steps(steps>x(end)) = x(end);
            steps = sort(unique(steps));
        end
    else
        steps=[x(1) x(end)];
        fground.flabstep=steps;
    end
    
    % fthresh= threshold to define units which have to be displayed in
    % foreground (highlighted)
    fthresh=fground.fthresh;
    % funit= List of the units to be displayed in foreground (highlighted)
    funit=fground.funit;
    if ~isempty(funit)
        % Some checks on minimum and maximum of vector funit
        if max(funit)>n || min(funit)<1
            mess=sprintf(['Warning: units that you have chosen outside the range [1 ... n]\n',...
                'are not considered']);
            fprintf('%s\n',mess);
            funit=funit(funit>0 & funit<=n);
        end
    else
        selmax=max(residuals,[],2);
        selmin=min(residuals,[],2);
        if length(fthresh)>1
            funit=seq(selmax>fthresh(2) | selmin<fthresh(1));
        else
            funit=seq(selmax>fthresh | selmin<-fthresh);
        end
    end
    
    % lunits = number of units which must be highlighted
    lunits=length(funit);
    
    % Specify the line type for the highlighted units (those forming vector
    % funit)
    slintyp=fground.LineStyle;
    slintyp=slintyp(:);
    
    if ~isempty(slintyp)
        slintyp=repmat(slintyp,ceil(n/length(slintyp)),1);
        set(plot1(funit),{'LineStyle'},slintyp(1:length(funit)));
        
    else
        slintyp={'-';'--';':';'-.'};
        % slintyp={'-'};
        slintyp=repmat(slintyp,ceil(n/length(slintyp)),1);
        
        set(plot1(funit),{'LineStyle'},slintyp(1:length(funit)));
        
    end
    
    if ~isempty(fground.flabstep)
        % lsteps = number of steps for which we add the labels
        lsteps=length(steps);
        lall=lunits*lsteps;
        % indsteps = indexes of the columns of the matrix named residuals
        % which have to be taken
        % For FS indsteps is simply
        % indsteps=steps-steps(1)+1; however we want to write it in very
        % general terms to cope with S and MM
        indsteps=zeros(lsteps,1);
        for i=1:lsteps
            indsteps(i)=find(x==steps(i));
        end
        
        % HA = the HorizontalAlignment of the labels
        nflabstep = lunits*numel(steps);
        HA = repmat({'center'},nflabstep,1);
        if sum(steps==x(1))
            HA(1:lunits) = {'right'};
        end
        if sum(steps==n)
            HA(nflabstep-lunits+1:nflabstep) = {'left'};
        end
        
        % strings = the labels supplied by the user if they
        % exist, otherwise we simply use the sequence 1 to n
        %         if isempty(options.label)
        %
        %             % numtext: cell of strings used to label the units and their position in
        %             % the dataset
        %             numtext = cellstr(num2str(seq,'%d'));
        %             strings = numtext(funit);
        %         else
        %             %             out.label=options.label;
        %             %             strings = out.label(funit);
        %             %             numtext=out.label;
        %             strings = options.label(funit);
        %             numtext=options.label;
        %         end
        
        %%%%%%%%%%%%%%%%%%%%
        if isempty(options.label)
            % In old releases of FSDA it was possible to supply row names
            % directly from input structure out, so for compatibility we
            % leave the instruction below
            % If structure out does not contain labels for the rows then
            % labels row1....rown are added automatically
            if isempty(intersect('label',fieldnames(out)))
                out.label=numtext;
            end
            strings = numtext(funit);
        else
            numtext=options.label;
            out.label=options.label;
            strings = numtext(funit);
        end
        
        
        
        %%%%%%%%%%%%%%%%%%%%
        
        
        % Label the units
        h=text(reshape(repmat(steps,lunits,1),lall,1),...
            reshape(residuals(funit,indsteps),lall,1),...
            reshape(repmat(strings,1,lsteps),lall,1),...
            'FontSize',fground.FontSize);
        set(h,{'HorizontalAlignment'},HA)
    end
    
    % if requested, set the color of the selected trajectories note that if
    % scolor contains more than one color, e.g. options.scolor =
    % {'b';'g';'r'}, then the colors of the trajectories alternate.
    fcol=fground.Color;
    if ~isempty(fcol)
        fcol=repmat(fcol,ceil(lunits/length(fcol)),1);
        set(plot1(funit),{'Color'},fcol(1:lunits));
    end
    
    % if requested, set the selected trajectories in LineWidth
    if isnumeric(fground.LineWidth)
        set(plot1(funit),'LineWidth',fground.LineWidth);
    end
    
    % If requested, add markers to all the trajectories
    if fground.fmark==1
        set(plot1(funit),{'Marker'},styp(funit))
    end
end

%% bground options
if ~isempty(options.bground)
    
    if ~isequal(options.bground,bgrounddef)
        
        fld=fieldnames(options.bground);
        
        % Check if user options inside options.fground are valid options
        chkoptions(bgrounddef,fld)
        
        for i=1:length(fld)
            bgrounddef.(fld{i})=options.bground.(fld{i});
        end
    end
    
    % For the options not set by the user use their default value
    bground=bgrounddef;
    
    % units = the units which do not have to be modified backunits = the
    % other units which must be plotted using a colormap or which must be
    % hidden or which have to be plotted in greysh
    bthresh=bground.bthresh;
    
    if ~isempty(bthresh) && ischar(bthresh)
        error('FSDA:resfwdplot:WrongBthresh','Specify bthresh as a numeric vector');
    else
        if length(bthresh)>1
            units=seq(selmax>bthresh(2) | selmin<bthresh(1));
        elseif length(bthresh)==1
            units=seq(selmax>bthresh | selmin<-bthresh);
        end
    end
    
    % backunits are defined as the trajectories not belonging to units
    % backunits are associated with unimportant trajectories
    backunits = setdiff(seq,units);
    
    % set line style for trajectories associated with "backunits"
    bstyle=bground.bstyle;
    switch bstyle
        case 'faint'
            % Set to degrading faint blue the color of the 'unimportant
            % trajectories'. Note that stdColor above is 'b', i.e. [0 0 1],
            % and that cyan is [0 1 1].
            Z = rescaleFS(nanmean(abs(residuals),2),1,0);
            colormapres = num2cell(colormap([zeros(n,1) Z ones(n,1)]),2);
            set(plot1(backunits),{'Color'},colormapres(backunits,:));
        case 'hide'
            % hide the curves not selected in vector units
            set(plot1(backunits),'Visible','off');
        case 'greysh'
            % set(plot1(backunits),'Color',[0.9 0.9 0.9]);
            set(plot1(backunits),'Color',[0.7 0.9 1]);
        otherwise
            % do nothing, i.e. leave the default color (blue).
    end
    
end

hold('off')

% include specified tag in the current plot
set(gcf,'tag',options.tag)
set(gca,'Position',[0.1 0.1 0.85 0.85])

% Store the handle of the resfwdplot figure.
% Remark: so far plot1 was the vector of the lines in the resfwdplot figure;
%         from now on, plot1 is the handle of the resfwdplot figure.
plot1=gcf;

Un=out.Un;
X=out.X;
y=out.y;

%% Datatooltip mode (call to function ginputFS)
% This is to highlight trajectories of unit in the subset at given step
if ~isempty(datatooltip) && isstruct(datatooltip) && ~isempty(SubsetLinesColor)
    butt=1;
    % Notice that changing event_obj. Target in subsequent lines
    % seems to affect also hTarget
    hTarget=[];
    
    % save the original XTick values
    xtick_ori=get(gca,'XTick');
    % butt=1 if the left  button is pressed
    % butt=3 if the right button is pressed
    while butt<3
        % Remember to check compatibility of ginput with INUX and MACOSX.
        [x1,~,butt] = ginputFS(1,'right');
        if butt == 99
            return;
        else
            x1=round(x1);
            if x1>n, x1=n; end
            if ~isempty(hTarget)
                % set old line width and old color for old selection
                set(hTarget,{'LineWidth'},hTargetlwd2,{'Color'},hTargetcol2);
            end
            if x1>=out.S2(1,1)
                set(gca,'XTick',x1);
                % find the units belonging to subset at selected step
                seqsel=seq(~isnan(out.BB(:,end-n+x1)));
                % find corresponding trajectories (lines)
                aa=get(gca,'Children');
                hTarget=aa(end-seqsel+1);
                
                % Store line width and color of selected trajectory.
                hTargetlwd2=get(hTarget,'LineWidth');
                hTargetcol2=get(hTarget,'Color');
                hTargetlwd22=cell2mat(hTargetlwd2);
                %hTargetcol22=cell2mat(hTargetcol2);
                
                % Increase Line width of trajectories belonging to subset at
                % that particular step. The color is set according to
                % the value of SubsetLinesColor.
                set(hTarget,{'LineWidth'},num2cell(hTargetlwd22+1.5),{'Color'},{SubsetLinesColor});
            end
            if x1 <= min(xtick_ori) || x1 == n
                set(gca,'XTick',xtick_ori);
                if x1 == n
                    set(hTarget,{'LineWidth'},hTargetlwd2,{'Color'},hTargetcol2);
                end
            end
        end
    end
    % set the original XTick values
    set(gca,'XTick',xtick_ori);
    % put an arrow in correspondence of the selected step
    text(x1,min(get(gca,'YLim')),'\uparrow','FontSize',18,'HorizontalAlignment','center','Color',SubsetLinesColor); % or hTargetcol2{end}
end

%% Datatooltip mode (call to function resfwdplotLbl)
if ~isempty(datatooltip)
    hTarget=[];
    hTargetlwd=[];
    hTargetcol=[];
    try
        chkgpu=gpuDevice; %#ok<NASGU>
        % datacursormode on;
        hdt = datacursormode;
        set(hdt,'Enable','on');
        % If options.datatooltip is not a struct then use our default options
        if ~isstruct(datatooltip)
            set(hdt,'DisplayStyle','window','SnapToDataVertex','on');
        else
            % options.datatooltip contains a structure where the user can set
            % the properties of the data cursor
            set(hdt,datatooltip);
        end
        
        % Declare a custom datatooltip update function to display additional
        % information about the selected unit
        set(hdt,'UpdateFcn',{@resfwdplotLbl,out,LineColor});
    catch
        disp('No graphical device, interactive datatooltip not enabled')
    end
end

%% Brush mode (call to function selectdataFS)
if ~isempty(options.databrush) || isstruct(options.databrush)
    
    if isstruct(options.databrush)
        % transform the input structure databrush into a cell array
        cv=[fdatabrush struct2cell(databrush)]';
        sele=[cv(:)' 'Ignore' {findobj(gcf,'tag','env')}];
        % add the FlagSize of the brushed points if it has not been
        % previously specified by the user
        d=find(strcmp('FlagSize',fdatabrush));
        if d==0
            sele=[sele 'FlagSize' '3'];
        end
    else
        sele={'selectionmode' 'Rect' 'Ignore' findobj(gcf,'tag','env') };
    end
    
    sele=[sele 'Tag' {options.tag}  'RowNamesLabels' {numtext}];
    
    % Check if X includes the constant term for the intercept.
    p=size(X,2);
    intcolumn = find(max(X,[],1)-min(X,[],1) == 0);
    
    if intcolumn==1
        intercept = 1;
        p1=1:(p-numel(intcolumn));
        Xsel=X;
        Xsel(:,intcolumn)=[];
    else
        intercept = 0;
        p1=1:p;
        Xsel=X;
    end
    
    % Set the labels of the axes.
    if isempty(options.nameX)
        nameX=cellstr(num2str(p1','X%d'));
    else
        nameX=options.nameX;
    end
    
    if isempty(options.namey)
        namey=char('y');
    else
        namey=options.namey;
    end
    
    % group = vector which will contain the identifier of each group e.g.
    % group(14)=3 means that unit 14 was selected at the third brush
    group=ones(n,1);
    
    % some local variables
    but=0; brushcum=[]; ij=1;
    
    % specify line type for the set of units which are brushed each time
    stypebrushed={'--';':';'-.';'-'};
    stypebrushed=repmat(stypebrushed,10,1);
    
    sele=[sele 'FlagColor' ColorOrd(ij,:) 'FlagMarker' char(styp(ij+1))];
    
    % loop brushing
    while but<=1
        
        figure(plot1);
        
        % Remark: function selectdataFS cannot be used on the current
        % figure if the "selection mode" or the "zoom tool" are on. Setting
        % the plotedit mode initially to on and then to off, has the effect
        % to deselect plotedit mode.
        plotedit on
        plotedit off
        
        if strcmp(persist,'on')
            % add to cell sele option FlagColor (color of selection) and
            % FlagMarker (symbol to be used for selection)
            
            if ij>1
                chkexist=find(strcmp('FlagColor',sele)==1);
                sele{chkexist+1}=ColorOrd(ij,:);
                sele{chkexist+3}=char(styp(ij+1));
            end
        end
        
        % call to selectdataFS
        disp('Select a region to brush in the monitoring residual plot');
        pl = selectdataFS(sele{:});
        
        % exit if the resfwdplot figure was closed before selection
        if isnumeric(pl) && ~isempty(pl) && (pl == -999)
            return
        end
        
        if ~isempty(cell2mat(pl))
            
            % sel = vector which contains the list of unbrushed units
            sel=seq(cellfun('isempty',pl(1:n)));
            % nbrush = vector which contains the list of brushed units
            nbrush=setdiff(seq,sel);
            disp('Brushed units, yvalue and X values');
            disp([nbrush out.y(nbrush) out.X(nbrush,:)]);
            
            % if persist='off', before highlighting the new selection
            if strcmp(persist,'off')
                % set back to default style the previous selection
                set(findobj(plot1,'tag','data_res'),...
                    'Color',standard.Color{:},'LineStyle',standard.LineStyle{:},'LineWidth',standard.LineWidth);
                % set the standard color style of the 'unimportant units'.
                switch bstyle
                    case 'faint'
                        set(plot1lines(backunits),{'Color'},colormapres(backunits,:));
                    case 'hide'
                        % hide the curves not selected in vector units
                        set(plot1lines(backunits),'Visible','off');
                    case 'greysh'
                        set(plot1lines(backunits),'Color',[0.9 0.9 0.9]);
                    otherwise
                        % do nothing, i.e. leave the default color (blue).
                end
            end
            
            % highlight all trajectories which have been brushed using the
            % same color adopted for brushing figure(plot1);
            linext=findobj(plot1,'Type','line');
            for i=1:length(nbrush)
                set(linext(length(linext)-nbrush(i)+1),'Color',ColorOrd(ij,:));
            end
            % Change in the current plot the style of the lines which have
            % been brushed, using the same line style
            set(linext(length(linext)-nbrush+1),'LineStyle',stypebrushed{ij})
            % Change the line width of the brushed trajectories the width
            % is 1 points bigger than the one of the normal trajectories.
            % linewidthStd=get(linext(length(linext)-nbrush+1),'LineWidth');
            % if iscell(linewidthStd),
            % linewidthStd=max(cell2mat(linewidthStd)); end;
            set(linext(length(linext)-nbrush+1),'LineWidth',standard.LineWidth+1);
            % This line would set a fixed width (3 points, in the example).
            %set(linext(length(linext)-nbrush+1),'LineWidth',3)
            % position(plot1);
        else
            disp('Wrong selection: Try again');
            disp('Select a region to brush in the monitoring residual plot');
            figure(plot1);
            nbrush='';
        end
        
        %% For each brushing operation, do the following:
        if ~isempty(nbrush)
            % brushcum = - the list of selected observations in all
            % iterations if
            %   persist=on
            % - the list of selected observations in the current iteration
            %   if persist=off
            if strcmp(persist,'on')
                brushcum=unique([brushcum; nbrush]);
            else
                brushcum=nbrush;
                group=ones(n,1);
            end
            
            % group=vector of length(Xsel) observations taking values from
            % 1 to the number of groups selected. unigroup= list of
            % selected groups.
            group(nbrush)=ij+1;
            unigroup=unique(group);
            
            % nbrush= vector which contains the brushed steps selstesp=
            % vector which will contain the steps in which the brushed
            % units enter the search Given nbrush, find selstesp
            selsteps=zeros(n,11);
            ii=0;
            for i=1:length(nbrush)
                idx = find(Un(:,2:end) == nbrush(i));
                
                % Find the required row(s) of matrix Un
                row = ind2sub(size(Un(:,2:end)),idx);
                % when isempty(row) is true the selected unit entered the
                % subset at step before Un(1,:), that is before the first
                % step which has been monitored
                if ~isempty(row)
                    % Note that mod(row,size(Un,1)) is used rather than
                    % Un(row,:) because the unit could have entered the
                    % subset together with other units (i.e. could be in a
                    % column  of matrix Un different from the second).
                    % Finally note that the expression row-1e-12 is
                    % necessary otherwise when row is= size(Un,1) then
                    % mod(row-1e-12,size(Un,1))is equal to zero
                    selsteps(ii+1:ii+length(row),:)=Un(ceil(mod(row-1e-12,size(Un,1))),:);
                    ii=ii+length(row);
                end
            end
            
            selsteps=sortrows(selsteps(1:ii,:),1);
            % m1 contains the indexes of the unique steps;
            [~, m1]=unique(selsteps(:,1));
            selsteps=selsteps(m1,:);
            % Remark: selsteps=unique(selsteps,'rows') does not seem to
            % work
            
            disp('Steps of entry of brushed units');
            disp(selsteps);
            
            %% - highlight brushed units also in the minimum deletion residual, if it is open
            
            h=findobj('-depth',1,'Tag','pl_mdr');
            
            if (~isempty(h))
                % Remove unnecessary rows from vector selsteps -1 is
                % necessary because we are considering minimum outside
                selsteps=selsteps(:,1)-1;
                
                % make figure which contains mdr become the current figure
                figure(h);
                
                % Condition || but==0 if but=0 then it is necessary to
                % remove previous highlightments (even if persist='on')
                if strcmp(persist,'off') || but==0
                    % If set of values has already been highlighted in the
                    % mdr plot, remove it
                    a=findobj(h,'Tag','brush_mdr');
                    delete(a);
                    
                    % Remove the yellow selection in this plot if present
                    a=findobj(gcf,'Tag','selected');
                    delete(a);
                end
                
                % get the x and y coordinates of mdr
                a=findobj(h,'tag','data_mdr');
                xdata=get(a,'Xdata'); % x coordinates of mdr (steps)
                ydata=get(a,'ydata'); % y coordinates of mdr (values)
                
                [c, ia, ib]=intersect(selsteps, xdata); %#ok<ASGLU>
                % Stack together x and y coordinates
                xx=[xdata; ydata];
                
                % Just in case the first step of mdr is selected remove it
                % because we also consider ib-1
                ib=ib(ib>1);
                % For each of the brushed units extract coordinates of mdr
                % referred to the step before their entry and the step
                % before
                xxsel=xx(:,[ib-1 ib])';
                % Sort all steps
                xxselr=sortrows(xxsel,1);
                % xxlim=length(nbrush);
                xxlim=length(ib);
                % Reshape previous matrix in such a way that the first
                % length(nbrush) columns refer to the steps which have to
                % be plotted and the remining columns refer to their
                % corresponding values of mdr
                xy=reshape(xxselr,2,2*xxlim);
                % Add to the previous matrix a row of missing values This
                % operation is necessary if the steps are not contiguous
                xy=cat(1,xy,NaN*zeros(1,2*xxlim));
                
                % Reshape the set of x and y coordinates in two column
                % vectors Note the NaN between the steps which are not
                % consecutive
                xcoord=reshape(xy(:,1:xxlim),3*xxlim,1);
                ycoord=reshape(xy(:,xxlim+1:end),3*xxlim,1);
                hold('on');
                if strcmp('on',persist)
                    % If necessary it isalso possible to specify a line
                    % style for the brushed steps
                    % 'LineStyle',stypebrushed{ij},
                    plot(gca,xcoord,ycoord,'LineWidth',1.5,'color',ColorOrd(ij,:),'tag','brush_mdr');
                    set(gca,'Position',[0.1 0.1 0.85 0.85])
                else
                    plot(gca,xcoord,ycoord,'LineWidth',1.5,'color',ColorOrd(1,:),'tag','brush_mdr');
                end
                hold('off');
            end
            
            %% - display the yXplot with the corresponding groups of units highlighted
            
            h=findobj('-depth',1,'Tag','pl_yX');
            
            if (~isempty(h))
                % delete from the current figure all graphics objects whose
                % handles are not hidden
                clf(h);
                % Make the figure identified by handle h become the current
                % figure make it visible, and raise it above all other
                % figures on the screen.
                figure(h);
            else
                % create a new figure and set its style equal to that of
                % the resfwdplot.
                figure;
                set(gcf,'WindowStyle',get(plot1,'WindowStyle'));
            end
            
            
            [H,AX,BigAx] = gplotmatrix(Xsel,y,group,clr(unigroup),char(styp{unigroup}),[],'on',[],nameX,namey);
            
            
            %             % generate the scatterplot matrix
            %             plo=struct;
            %             % plo.namey=namey; plo.nameX=nameX;
            %             plo.clr=clr(unigroup);
            %             plo.sym=char(styp{unigroup});
            %             plo.labeladd=labeladd;
            %             if max(strcmp('label',fieldnames(out)))>0 && ~isempty(out.label)
            %                 plo.label=out.label(:);
            %             end
            %             [H,AX,BigAx]=yXplot(y,Xsel,group,plo,'namey',namey,'nameX',nameX);
            
            % Assign to this figure a name and a tag=pl_yX
            set(gcf,'Name','Scatter plot matrix y|X with selected groups highlighted');
            set(gcf,'tag','pl_yX');
            
            % Set markers
            for mfc=1:length(unigroup)
                set(findobj(gcf,'marker',char(styp(unigroup(mfc)))),'MarkerFaceColor',clr(unigroup(mfc)));
            end
            
            % Set the legend properties of the gplotmatrix
            set(H(:,:,1),'DisplayName','Unbrushed units');
            for brugrp = 2:length(unigroup)
                set(H(:,:,brugrp),'DisplayName',['Brushed units ' num2str(brugrp-1)]);
            end
            
            % save the indices of the last selected units (nbrush) to the
            % 'UserData' field of the last selected group of H(:,:,end)
            set(H(:,:,end), 'UserData' , nbrush);
            
            % add objects to the panels of the yX
            % add2yX(H,AX,BigAx,out,group,nbrush,bivarfit,multivarfit,labeladd);
            add2yX(H,AX,BigAx,'intercept',intercept,'bivarfit',bivarfit,...
                'multivarfit',multivarfit,'labeladd',labeladd,'RowNamesLabels',numtext);
            
            %% - check condition to exit from the brush mode
            % If the option persistent is not equal off or on than get out
            % of the loop
            if strcmp('on',persist) || strcmp('off',persist)
                if strcmp('on',persist)
                    ij=ij+1;
                    % but=1 makes that previous highlightments in other
                    % figures are not deleted
                    but=1;
                end
                
                % Before waitforbuttonpress:
                % - the resfwdplot is highlighted again
                figure(plot1);
                % - a function to be executed on figure close is set
                set(gcf,'CloseRequestFcn',@closereqFS);
                
                % - and lay down the plots before continuing
                position(plot1);
                disp('Highlight the monitoring residuals plot then: click on it to continue brushing or press a keyboard key to stop');
                ss=waitforbuttonpressFS;
                disp('------------------------');
                
                % After waitforbuttonpress:
                % - the standard MATLAB function to be executed on figure
                %   close is recovered
                set(gcf,'CloseRequestFcn','closereq');
                Open_yX = findobj(0, 'type', 'figure','tag','pl_yX');
                Open_res = findobj(0, 'type', 'figure','tag','pl_resfwd');
                Open_mdr = findobj(0, 'type', 'figure','tag','pl_mdr');
                if isempty(Open_res)  % User closed the main brushing window
                    if ~isempty(Open_yX); delete(Open_yX); end    % yX plot is deleted
                    if ~isempty(Open_mdr); delete(Open_mdr); end  % mdr plot is deleted
                    delete(get(0,'CurrentFigure')); % deletes Figure if still one left open
                end
                
                % - and the 'but' variable is set if keyboard key was
                % pressed
                if ss==1
                    but=2;
                end
            else
                but=2;
            end % close loop associated with persist 'on' or persist 'off'
            position(plot1);
        end % for each brushing operation do ...
    end % close loop associated with but (loop brushing)
end % close options.databrush


    function output_txt = resfwdplotLbl(~,event_obj,out,color)
        %% resfwdplotLbl provides information about the selected fwd scaled residual
        %
        % Required input arguments:
        %
        %   obj     =   Currently not used (empty but necessary)
        % event_obj =   Handle to event object
        %               (event_obj=graphics.datatipevent)
        %               Remark: the first two arguments are implicit in the
        %               sense that these arguments are automatically passed
        %               to the function when it executes.
        %       out =   a structure containing the following fields
        %               RES = a matrix containing the residuals monitored
        %               along the search with n rows and n-init+1 columns
        %               Each row of matrix
        %               out.RES is associated with a unit
        %               y   =   the response of the regressione model
        %               Un  =   a matrix containing the list of the units
        %               which entered the subset in each step of the search
        %      label=  (optional argument) if it is present it must be
        %               a cell array of strings containing the labels of
        %               the rows of the regression dataset
        %
        % Output:
        %
        %   output_txt=  Datatip text (string or string cell array) which
        %                informs
        %                about the step of the search which has been
        %                selected, the unit(s) selected and its (their)
        %                entry during the fwd search
        %
        % REMARK: this function is called by function resfwdplot
        %
        % References:
        %
        %   Atkinson and Riani (2000), Robust Diagnostic Regression
        %   Analysis, Springer Verlag, New York.
        %
        % Written by FSDA team
        
        if ~isempty(hTarget)
            % set old line width and old color for old selection
            set(hTarget,'LineWidth',hTargetlwd,'Color',hTargetcol);
        else
        end
        
        % Store line width and color of selected trajectory
        % Notice that changing event_obj.Target in subsequent lines seems
        % to affect also hTarget
        hTarget=event_obj.Target;
        hTargetlwd=get(hTarget,'LineWidth');
        hTargetcol=get(hTarget,'Color');
        
        % Increase Line width and set color to 'color' (default is red) or
        % to blue if previous color was 'color') of selected trajectory
        if sum(get(hTarget,'Color')==color)==3
            set(hTarget,'LineWidth',hTargetlwd+1.5,'Color','b');
        else
            set(hTarget,'LineWidth',hTargetlwd+1.5,'Color',color);
        end
        
        pos = get(event_obj,'Position');
        
        % x and y, plot coordinates of the mouse
        x1 = pos(1); y1 = pos(2);
        
        % Find index to retrieve obs. name Consider that find return the
        % linear indexing of matrix xydata
        % residuals=out.RES;
        idx = find(residuals == y1,1);
        
        % Linear indexing is transformed into normal indexing using
        % function ind2sub row and column contain the column and row
        % indexed of the observation which has been selected with the mouse
        [row,col] = ind2sub(size(residuals),idx);
        
        if isempty(row)
            output_txt{1}=['no residual has coordinates x,y' num2str(x1) '' num2str(y1)] ;
        else
            
            output_txt=cell(5,1);
            
            % output_txt is what is shown on the screen
            output_txt(1,1) = {['Residual equal to: ',num2str(y1,4)]};
            
            % Add information about the corresponding row label of what has
            % been selected
            output_txt{3,1} = ['Unit name: ' num2str(cell2mat(out.label(row)))];
            
            if any(strcmp(fieldnames(out),'class'))
                if strcmp(out.class,'MMregeda')
                    output_txt{2,1} = ['eff=' num2str(x1)];
                    output_txt{4,1} = ['weight=' num2str(out.Weights(row,col))];
                    
                elseif strcmp(out.class,'Sregeda')
                    output_txt{2,1} = ['bdp=' num2str(x1)];
                    output_txt{4,1} = ['weight=' num2str(out.Weights(row,col))];
                    
                elseif strcmp(out.class,'MPDPeda')
                    output_txt{2,1} = ['alpha=' num2str(x1)];
                    
                else
                    % Add information about the step of the search which is under
                    % investigation or the value of bdp or the value of eff
                    output_txt{2,1} = ['Step m=' num2str(x1)];
                    
                    
                    % Add information about the step (to be precise the last three
                    % steps) in which the selected unit entered the search
                    idx = find(Un(:,2:end) == row,3,'last');
                    [row,~] = ind2sub(size(Un(:,2:end)),idx);
                    if isempty(row)
                        output_txt{4,1} = ['Unit entered before step m=' num2str(Un(1,1))];
                    elseif length(row)<2
                        output_txt{4,1} = ['Unit entered in step m=' num2str(Un(row,1))];
                    elseif length(row)==2
                        output_txt{4,1} = ['Unit entered in step m=' num2str(Un(row(1),1)) ' and then in step m=' num2str(Un(row(2),1))];
                    else
                        output_txt{4,1} = ['Unit entered in steps m=' num2str(Un(row(1),1)) ', m=' num2str(Un(row(2),1)) ' and m=' num2str(Un(row(3),1))];
                    end
                end
            end
        end
    end

if options.msg==1
    disp('standard')
    disp(standard)
    disp('fground')
    disp(fground)
    disp('bground')
    disp(bground)
end

% Return the handles from boxplot only if the user requested them.
if nargout>0
    plotopt=cell(6,1);
    plotopt{1}='standard';
    plotopt{2}=standard;
    plotopt{3}='fground';
    plotopt{4}=fground;
    plotopt{5}='bground';
    plotopt{6}=bground;
end

end
>>>>>>> 055ea8ef
%FScategory:VIS-Reg<|MERGE_RESOLUTION|>--- conflicted
+++ resolved
@@ -1,4 +1,3 @@
-<<<<<<< HEAD
 function plotopt=resfwdplot(out,varargin)
 %resfwdplot plots the trajectories of the monitored scaled (squared) residuals
 %
@@ -182,6 +181,7 @@
 %                   in the same window else a new window is created.
 %                   Example - 'tag','myplot'
 %                   Data Types - char
+%
 %   datatooltip :   interactive clicking. Empty value, scalar or
 %                   structure.
 %                   It is inactive if it is an empty value. The default is
@@ -238,6 +238,7 @@
 %                       LineColor is overlooked.
 %                   Example - 'datatooltip',''
 %                   Data Types - empty value, scalar or struct
+%
 %       label   :   row labels. Cell of strings.
 %                   Cell containing the labels of the units (optional
 %                   argument used when datatooltip=1. If this field is not
@@ -245,6 +246,7 @@
 %                   created and included in the pop up datatooltip window)
 %                   Example - 'label',{'Smith','Johnson','Robert','Stallone'}
 %                   Data Types - cell
+%
 %    databrush  :   interactive mouse brushing. Empty value, scalar or structure.
 %                   If databrush is an empty value (default), no brushing
 %                   is done.
@@ -332,6 +334,7 @@
 %                     i.e. no label is added.
 %                   Example - 'databrush',1
 %                   Data Types - single | double | struct
+%
 %       nameX   :  labels of the explanatory variables. Cell. Cell array of
 %                   strings of length p containing the labels
 %                   of the variables of the regression dataset. If it is
@@ -339,9 +342,12 @@
 %                   automatically
 %                   Example - 'nameX',{'var1', var2, 'var3'}
 %                   Data Types - cell of strings
-%       namey   :   response label. Character. Character containing the label of the response
+%
+%       namey   :   response label. Character. Character containing the
+%                   label of the response.
 %                   Example - 'namey','response'
 %                   Data Types - character
+%
 %       msg     :   display  used options. Scalar.
 %                   Scalar which controls whether to display
 %                   as output the options inside structures standard,
@@ -782,7 +788,8 @@
 %   single option (options.interact) in future versions of the toolbox.
 %
 
-%% Initialization
+%% Beginning of code 
+% Initialization
 %
 % Close existing yXplot and resfwdplot, unless the fanplot is open.
 % if isempty(findobj('type','figure','Tag','pl_fan'))
@@ -1953,1969 +1960,4 @@
 end
 
 end
-=======
-function plotopt=resfwdplot(out,varargin)
-%resfwdplot plots the trajectories of the monitored scaled (squared) residuals
-%
-%
-%<a href="matlab: docsearchFS('resfwdplot')">Link to the help function</a>
-%
-%  Required input arguments:
-%
-%  out :  Structure containing monitoring of scaled residuals. Structure.
-%               Structure containing the following fields.
-%   out.RES =   matrix containing the residuals monitored in each step of
-%               the forward search or any other robust procedure. Every row
-%               is associated with a residual (unit). This matrix can be
-%               created using function FSReda, Sregeda, MMregeda.
-%   out.Un  =   matrix containing the order of entry in the subset of each
-%               unit (required only when datatooltip is true or databrush
-%               is not empty).
-%     out.y  =   a vector containing the response (required only when option
-%               databrush is not empty).
-%     out.X  =   a matrix containing the explanatory variables (required only
-%               when option databrush is not empty).
-%   out.Bols =   (n-init+1) x (p+1) matrix containing the estimated beta
-%               coefficients monitored in each step of the robust procedure
-%               (required only when option databrush is not empty and
-%               suboption multivarfit is not empty).
-%                Data Types - single|double
-%
-%
-%  Optional input arguments:
-%
-%           standard : appearance of the plot
-%                   in terms of xlim, ylim, axes labels and their font size
-%                   style, color of the lines, etc. Structure.
-%                   Structure standard contains the following fields
-%                   standard.SizeAxesNum  = scalar specifying the fontsize of the
-%                       axes numbers. Default value is 10.
-%                   standard.xlim = two elements vector with minimum and maximum of
-%                       the x axis. Default value is '' (automatic scale).
-%                   standard.ylim = two elements vector with minimum and maximum of
-%                       the y axis. Default value is '' (automatic scale).
-%                   standard.titl = a label for the title (default: '').
-%                   standard.labx = a label for the x-axis (default: 'Subset size m').
-%                   standard.laby = a label for the y-axis (default:'Scaled residuals'
-%                       or 'Scaled squared residuals').
-%                  standard. SizeAxesLab = Scalar specifying the fontsize of the
-%                       labels of the axes. Default value is 12.
-%                   standard.xvalues = vector. x axis values.
-%                       Numeric vector of length(size(out.RES,2)) controlling the x
-%                       axis coordinates. The default value of xvalues is
-%                       size(out.RES,1)-size(out.RES,2)+1:size(out.RES,1)
-%                   standard.LineWidth = scalar specifying line width for the
-%                       trajectories.
-%                   standard.Color = cell array of strings containing the colors to
-%                       be used for the highlighted units.
-%                       If length(Color)=1 the same color will be used for
-%                       all units.
-%                       If length(Color)=2 half of the trajectories will
-%                       appear with Color{1} and the other half with
-%                       Color{2}. And so on with 3 cell elements, etc.
-%                   standard.LineStyle = cell containing the line types.
-%
-%                   The default values of structure standard are:
-%                   standard.SizeAxesNum=10
-%                   standard.SizeAxesLab=12
-%                   standard.xlim='' (Automatic scale)
-%                   standard.ylim='' (Automatic scale)
-%                   standard.titl='' (empty title)
-%                   standard.labx='Subset size m'
-%                   standard.laby='Scaled residuals'
-%                   standard.LineWidth=1
-%                   standard.Color={'b'}
-%                   standard.LineStyle={'-'}
-%                   standard.xvalues=size(out.RES,1)-size(out.RES,2)+1:size(out.RES,1)
-%                   Example - 'standard.LineWidth','1'
-%                   Data Types - struct
-%
-%         fground : trajectories in foregroud.
-%                   Structure. Structure which controls which trajectories
-%                   are highlighted and how
-%                   they are plotted to be distinguishable from the others.
-%                   It is possible to control the label, the width, the
-%                   color, the line type and the marker of the highlighted
-%                   units. The structure fground contains the following
-%                   fields:
-%                   fground.fthresh = (alternative to funit) numeric vector of
-%                       length 1 or 2 which specifies the highlighted
-%                       trajectories.
-%                       If length(fthresh)=1 the highlighted trajectories
-%                       are those of units that throughtout the search had
-%                       at leat once a residual greater (in absolute value)
-%                       than thresh. The default value of fthresh is 2.5.
-%                       If length(fthresh)=2 the highlighted trajectories
-%                       are those of units that throughtout the search had
-%                       a residual at leat once bigger than fthresh(2) or
-%                       smaller than fthresh(1).
-%                   fground.funit = (alternative to fthresh) vector containing the
-%                       list of the units to be highlighted. If funit is
-%                       supplied, fthresh is ignored.
-%                   fground.flabstep = numeric vector which specifies the steps of
-%                       the search where to put labels for the highlighted
-%                       trajectories (units). The default is to put the
-%                       labels at the initial and final steps of the search.
-%                       flabstep='' means no label.
-%                   fground.LineWidth = scalar specifying line width for the
-%                       highlighted trajectories (units). Default is 1.
-%                   fground.Color = cell array of strings containing the colors to
-%                       be used for the highlighted trajectories (units).
-%                       If length(scolor)==1 the same color will be used for
-%                       all highlighted units Remark: if for example
-%                       length(scolor)=2 and there are 6 highlighted units,
-%                       3 highlighted trajectories appear with
-%                       selunitcolor{1} and 3 highlighted trajectories with
-%                       selunitcolor{2}
-%                   fground.LineStyle = cell containing the line type of the highlighted
-%                       trajectories.
-%                   fground.fmark  = scalar controlling whether to plot highlighted
-%                       trajectories as markers.
-%                       if 1 each line is plotted using a different marker
-%                       else no marker is used (default).
-%                fground.FontSize = scalar controlling font size of the labels of
-%                       the trajectories in foreground.
-%
-%                   The default values of structure fground are:
-%                    fground.fthresh=2.5
-%                    fground.flabstep=[m0 n]
-%                    fground.LineWidth=1
-%                    fground.LineStyle={'-'}
-%                    fground.FontSize=12
-%
-%                   Example - 'fground.LineWidth','1'
-%                   Data Types - struct
-%                   Remark: if fground='' no unit is highlighted and no
-%                   label is inserted into the plot.
-%
-%         bground : characterictics of the trajectories in background.
-%                   Structure.
-%                    Structure which specifies the trajectories in background,
-%                   i.e. the trajectories corresponding to "unimmportant"
-%                   units in the central part of the data. The structure
-%                   also specifies the style used in the plot to give them
-%                   less emphasis, so that to not distract the eye of the
-%                   analyst from the trajectories of the relevant units.
-%                   The structure contains the following fields:
-%                   bground.bthresh = numeric vector of length 1 or 2 which
-%                       specifies how to define the unimmportant trajectories.
-%                       Unimmportant trajectories will be plotted using a
-%                       colormap, in greysh or will be hidden.
-%                       - If length(thresh)=1 the irrelevant units are
-%                         those which always had a residual smaller
-%                         (in absolute value) than thresh.
-%                       - If length(bthresh)=2 the irrelevant units
-%                         are those which always had a residual greater
-%                         than bthresh(1) and smaller than bthresh(2).
-%                       The default is:
-%                           bthresh=2.5 if n>100 and bthresh=-inf if n<=100
-%                       i.e. to treat all trajectories as important if
-%                       n<=100 and, if n>100, to reduce emphasis only to
-%                       trajectories having in all steps of the search a
-%                       value of scaled residual smaller than 2.5.
-%                   bground.bstyle = specifies how to plot the unimportant
-%                       trajectories as defined in option bthresh.
-%                       'faint': unimportant trajectories are plotted using
-%                           a colormap.
-%                       'hide': unimportant trajectories are hidden.
-%                       'greysh': unimportant trajectories are displayed in
-%                           a faint grey.
-%                       When n>100 the default option is 'faint'.
-%                       When n<=100 and bthresh = -Inf option bstyle is
-%                       ignored.
-%                   Example - 'bground.bstyle','faint'
-%                   Data Types - struct
-%                   Remark: bground='' is equivalent to bground.thresh=-Inf
-%                   that is all trajectories are considered relevant.
-%
-%       tag     :    Personalized plot tag. String. String which identifies
-%                   the handle of the plot which
-%                   is about to be created. The default is to use tag
-%                   'pl_resfwd'. Note that if the program finds a plot which
-%                   has a tag equal to the one specified by the user, then
-%                   the output of the new plot overwrites the existing one
-%                   in the same window else a new window is created.
-%                   Example - 'tag','myplot'
-%                   Data Types - char
-%
-%   datatooltip :   interactive clicking. Empty value, scalar or
-%                   structure.
-%                   It is inactive if it is an empty value. The default is
-%                   datatooltip = 1, i.e. the user can select with the
-%                   mouse an individual residual trajectory in order to
-%                   have information about the corresponding unit. The
-%                   information displayed depends on the estimator in use.
-%                   For example for class FSReda the information concerns
-%                   the label and the step of the search in which the unit
-%                   enters the subset. If datatooltip is a
-%                   structure it may contain the following fields
-%                   datatooltip.DisplayStyle = determines how the data cursor displays.
-%                       Possible values are 'datatip' and 'window'
-%                       (default).
-%                       'datatip' displays data cursor information in a
-%                       small yellow text box attached to a black square
-%                       marker at a data point you interactively select.
-%                       'window' displays data cursor information for the
-%                       data point you interactively select in a floating
-%                       window within the figure.
-%                   datatooltip.SnapToDataVertex = specifies whether the
-%                       data cursor snaps to the nearest data value or is
-%                       located at the actual pointer position. Possible
-%                       values are 'on' (default) and 'off'.
-%                   datatooltip.LineColor = controls the color of the
-%                       trajectory selected with the mouse. It can be an
-%                       RGB triplet of values between 0 and 1, or character
-%                       vector indicating a color name. Note that a RGB
-%                       vector can be conveniently chosen with our MATLAB
-%                       class FSColor, see documentation.
-%                   datatooltip.SubsetLinesColor = enables to control the
-%                       color of the trajectories of the units that are in
-%                       the subset at a given step of the search (if
-%                       resfwdplot is applied to an object of class
-%                       FSReda) or have a weight greater than 0.9 (if
-%                       resfwdplot is applied to an object of class LXSeda,
-%                       Sregeda and MMregeda).
-%                       This can be done (repeatedly) with a left mouse
-%                       click in proximity of the step of interest. A right
-%                       mouse click will terminate the selection by marking
-%                       with a up-arrow the step corresponding to the
-%                       highlighted lines. The highlighted lines by default
-%                       are in red, but a different color can be specified
-%                       as RGB triplet or character of color name.
-%                       Note that a RGB vector can be conveniently chosen with
-%                       our MATLAB class FSColor, see documentation.
-%                       By default SubsetLinesColor ='', i.e. the modality
-%                       is not active.
-%                       Any initialization for SubsetLinesColor which
-%                       cannot be interpreted as RGB vector will be
-%                       converted to blue, i.e. SubsetLinesColor will be
-%                       forced to be [0 0 1].
-%                       If SubsetLinesColor is not empty previous option
-%                       LineColor is overlooked.
-%                   Example - 'datatooltip',''
-%                   Data Types - empty value, scalar or struct
-%
-%       label   :   row labels. Cell of strings.
-%                   Cell containing the labels of the units (optional
-%                   argument used when datatooltip=1. If this field is not
-%                   present labels row1, ..., rown will be automatically
-%                   created and included in the pop up datatooltip window)
-%                   Example - 'label',{'Smith','Johnson','Robert','Stallone'}
-%                   Data Types - cell
-%
-%    databrush  :   interactive mouse brushing. Empty value, scalar or structure.
-%                   If databrush is an empty value (default), no brushing
-%                   is done.
-%                   The activation of this option (databrush is a scalar or
-%                   a cell) enables the user  to select a set of
-%                   trajectories in the current plot and to see them
-%                   highlighted in the y|X plot, i.e. a matrix of scatter
-%                   plots of y against each column of X, grouped according
-%                   to the selection(s) done by brushing. If the plot y|X
-%                   does not exist it is automatically created.
-%                   In addition, brushed units are automatically highlighted in the
-%                   minimum deletion residual plot if it is already open.
-%                   The extension to the following plots will be available
-%                   in future versions of the toolbox:
-%                   - monitoring leverage plot;
-%                   - maximum studentized residual;
-%                   - s^2 and R^2;
-%                   - Cook distance and modified Cook distance;
-%                   - deletion t statistics.
-%                   Note that the window style of the other figures is set
-%                   equal to that which contains the monitoring residual
-%                   plot. In other words, if the monitoring residual plot
-%                   is docked all the other figures will be docked too
-%                   DATABRUSH IS A SCALAR
-%                   If databrush is a scalar the default selection tool is
-%                   a rectangular brush and it is possible to brush only
-%                   once (that is persist='').
-%                   DATABRUSH IS A STRUCTURE.
-%                   If databrush is a structure, it is possible to use all
-%                   optional arguments of function selectdataFS.m and the
-%                   following optional argument:
-%                   - persist. Persist is an empty value or a scalar
-%                     containing the strings 'on' or 'off'.
-%                     The default value of persist is '', that is brushing
-%                     is allowed only once.
-%                     If persist is 'on' or 'off' brushing can be done as
-%                     many time as the user requires.
-%                     If persist='on' then the unit(s) currently brushed
-%                     are added to those previously brushed. it is
-%                     possible, every time a new brushing is done, to use a
-%                     different color for the brushed units.
-%                     If persist='off' every time a new brush is performed
-%                     units previously brushed are removed.
-%                   - bivarfit. This option adds one or more least
-%                     square lines based on SIMPLE REGRESSION to the plots
-%                     of y|X, depending on the selected groups.
-%                     bivarfit = ''
-%                       is the default: no line is fitted.
-%                     bivarfit = '1'
-%                       fits a single ols line to all points of each
-%                       bivariate plot in the scatter matrix y|X.
-%                     bivarfit = '2'
-%                       fits two ols lines: one to all points and another
-%                       to the last selected group. This is useful when
-%                       there are only two groups, of which one refers to a
-%                       set of potential outliers.
-%                     bivarfit = '0'
-%                       fits one ols line for each selected group. This is
-%                       useful for the purpose of fitting mixtures of
-%                       regression lines.
-%                     bivarfit = 'i1' or 'i2' or 'i3' etc.
-%                       fits a ols line to a specific group, the one with
-%                       index 'i' equal to 1, 2, 3 etc.
-%                   - multivarfit: This option adds one or more least square
-%                       lines, based on MULTIVARIATE REGRESSION of y on X,
-%                       to the plots of y|Xi.
-%                     multivarfit = ''
-%                       is the default: no line is fitted.
-%                     multivarfit = '1'
-%                       fits a single ols line to all points of each
-%                       bivariate plot in the scatter matrix y|X.
-%                       The line added to the scatter plot y|Xi
-%                       is avconst +Ci*Xi, where Ci is the
-%                       coefficient of Xi in the multivariate regression
-%                       and avconst is the effect of all the other
-%                       explanatory variables different from Xi evaluated
-%                       at their centroid (that is $\overline{y}'C$)).
-%                     multivarfit = '2'
-%                       exactly equal to multivarfit ='1' but this time we
-%                       add the line based on the group of unselected
-%                       observations.
-%                   - labeladd. If this option is '1', we label the units
-%                     of the last selected group with the unit row index in
-%                     matrices X and y. The default value is labeladd='',
-%                     i.e. no label is added.
-%                   Example - 'databrush',1
-%                   Data Types - single | double | struct
-%
-%       nameX   :  labels of the explanatory variables. Cell. Cell array of
-%                   strings of length p containing the labels
-%                   of the variables of the regression dataset. If it is
-%                   empty the sequence X1, ..., Xp will be created
-%                   automatically
-%                   Example - 'nameX',{'var1', var2, 'var3'}
-%                   Data Types - cell of strings
-%
-%       namey   :   response label. Character. Character containing the
-%                   label of the response.
-%                   Example - 'namey','response'
-%                   Data Types - character
-%
-%       msg     :   display  used options. Scalar.
-%                   Scalar which controls whether to display
-%                   as output the options inside structures standard,
-%                   fground and bground which have been used to draw the
-%                   plot.
-%                   plotopt=resfwdplot(out,'msg',1) prints on the screen
-%                   the options which have been used to draw
-%                   the three types of trajectories (standard, foreground
-%                   and background).
-%                   Example - 'msg',1
-%                   Data Types - single or double
-%
-% Output:
-%
-%   plotopt : options which have been used to create the plot. Cell array
-%               of strings. Store all options which have been used to
-%               generate the plot inside cell plotopt.
-%
-% See also: malfwdplot
-%
-% References:
-%
-% Atkinson, A.C. and Riani, M. (2000), "Robust Diagnostic Regression
-% Analysis", Springer Verlag, New York.
-%
-% Copyright 2008-2019.
-% Written by FSDA team
-%
-%
-%<a href="matlab: docsearchFS('resfwdplot')">Link to the help function</a>
-%
-%$LastChangedDate::                      $: Date of the last commit
-
-% Examples:
-
-
-%{
-    % Monitoring residuals plot with all the default options.
-    % generate input structure for the resfwdplot
-    % In this example FS estimator is used
-    n=100;
-    y=randn(n,1);
-    X=randn(n,4);
-    [out]=LXS(y,X,'nsamp',1000);
-    [out]=FSReda(y,X,out.bs);
-    % Produce  resfwdplot
-    resfwdplot(out);
-%}
-%
-
-%
-%{
-    % Example of the use of some options inside structure standard.
-    % Initialize structure standard
-    % Specify the steps in which labels have to be put
-    standard=struct;
-    standard.LineStyle={'-';'-.';':'};
-    % Specify the line width
-    standard.LineWidth=0.5;
-    resfwdplot(out,'standard',standard)
-%}
-%
-%{
-    % Example of the use of some options inside structure fground.
-    % Initialize structure fground
-    fground = struct;
-    % Specify which trajectories have to be highlighted
-    fground.funit=[2 5 20 23 35 45];
-    % Specify the steps in which labels have to be put
-    n=length(y);
-    fground.flabstep=[n/2 n*0.75 n+0.5];;
-    % Specify the line width of the highlighted trajectories
-    fground.LineWidth=3;
-    % Produce a monitoring residuals plot in which labels are put for units
-    % [2 5 20 23 35 45] in steps [n/2 n*0.75 n+0.5] of the search
-    resfwdplot(out,'fground',fground)
-%}
-%
-%
-%{
-    % Example of the use of some options inside structure bground.
-    bground = struct;
-    % Specify a threshold to define the "background" trajectories
-    bground.bthresh=2;
-    % Trajectories whose residual is always between -btresh and +bthresh
-    % are shown as specified in bground.bstyle
-    bground.bstyle='hide';
-    resfwdplot(out,'bground',bground)
-%}
-%
-%
-%{
-    % Example of the use of option datatooltip.
-    % Gives the user the possibility of clicking on the different points
-    % and have information about the unit selected, the step of entry
-    % into the subset and the associated label.
-    datatooltip = struct;
-    % In this example the style of the datatooltip is 'datatip'. Click on a
-    % trajectory when the resfwdplot is displayed.
-    %
-    datatooltip.DisplayStyle = 'datatip';
-    resfwdplot(out,'datatooltip',datatooltip);
-    %
-    % Now we use the default style, which is 'window'.
-    datatooltip.DisplayStyle = 'window';
-    resfwdplot(out,'datatooltip',datatooltip);
-
-    % Here we specify the RGB color used to highlight the selected trajectory.
-    % Note that we can obtain the RGB vector with our MATLAB class FSColors.
-    %
-    datatooltip = struct;
-
-    datatooltip.LineColor = FSColors.yellowish.RGB;
-    resfwdplot(out,'datatooltip',datatooltip);
-    % now LineColor is not a valid RGB vector, but red (default) will be used
-    datatooltip.LineColor = [123 41 12 32 1];
-    resfwdplot(out,'datatooltip',datatooltip);
-%}
-%
-%{
-    % Interactive_example
-    % Another example of the use of option datatooltip.
-    % The user can highlight the trajectories of the units that are in
-    % the subset at a given step with a mouse click in proximity
-    % of that step. A right click will terminate the exercise.
-    % To activate this modality, we set the field SubsetLinesColor,
-    % which specifies the color used to highlight the trajectories.
-    datatooltip = struct;
-    datatooltip.SubsetLinesColor = FSColors.purplish.RGB;
-    resfwdplot(out,'datatooltip',datatooltip);
-
-    % Here we show that the modality is also activated when
-    % SubsetLinesColor is not a valid RGB vector.
-    % In this case the default highlight color (blue) is used.
-    datatooltip = struct;
-    datatooltip.SubsetLinesColor = 999;
-    resfwdplot(out,'datatooltip',datatooltip);
-%}
-%
-%{
-    % Interactive_example
-    %   Example of the use of option databrush.
-    %   (brushing is done only once using a rectangular selection tool)
-    resfwdplot(out,'databrush',1)
-    %   An equivalent statement is
-    databrush=struct;
-    databrush.selectionmode='Rect';
-    resfwdplot(out,'databrush',databrush);
-%}
-%
-%{
-    % Interactive_example
-    %   Example of the use of brush using a rectangular selection tool.
-    % Use a cyan colour.
-    resfwdplot(out,'databrush',{'selectionmode' 'Rect' 'FlagColor' 'c'})
-%}
-%
-%{
-    % Interactive_example
-    % Example of the use of brush using multiple selection circular tools.
-    databrush=struct;
-    databrush.selectionmode='Brush';
-    resfwdplot(out,'databrush',databrush)
-%}
-%
-%{
-    % Interactive_example
-    %   Example of the use of brush using lasso selection tool and fleur pointer.
-    databrush=struct;
-    databrush.selectionmode='lasso';
-    databrush.Pointer='fleur';
-    resfwdplot(out,'databrush',databrush)
-%}
-%
-%{
-    % Interactive_example
-    % Example of the use of rectangular brush.
-    %  We havesuperimposed labels
-    %   for the brushed units and persistent labels in the plot which has
-    %   been brushed.
-    databrush=struct;
-    databrush.selectionmode='Rect';
-    databrush.Label='on';
-    databrush.RemoveLabels='off';
-    resfwdplot(out,'databrush',databrush)
-%}
-%
-%   All previous examples used a non persistent brushing (that is brushing
-%   could be done only once). The examples below use persistent brushing
-%   (that is brushing can be done multiple times)
-%
-%{
-    % Interactive_example
-    % Example of persistent brushing.
-    %   Example of the use of persistent non cumulative brush. Every time a
-    %   brushing action is performed previous highlightments are removed
-    databrush=struct;
-    databrush.selectionmode='Rect';
-    databrush.Label='on';
-    databrush.RemoveLabels='off';
-    databrush.persist='off';
-    resfwdplot(out,'databrush',databrush)
-%}
-%
-%{
-    % Interactive_example
-    % Example of persistent cumulative brush.
-    %   Example of the use of persistent cumulative brush. Every time a
-    %   brushing action is performed current highlightments are added to
-    %   previous highlightments
-    databrush=struct;
-    databrush.selectionmode='Rect';
-    databrush.Label='on';
-    databrush.RemoveLabels='on';
-    databrush.persist='on';
-    resfwdplot(out,'databrush',databrush)
-%}
-%
-%{
-    % Interactive_example
-    % Example of persistent cumulative brush with ols line.
-    %   The same as before, but also fit one ols line to each selected group
-    databrush=struct;
-    databrush.selectionmode='Rect';
-    databrush.Label='on';
-    databrush.RemoveLabels='on';
-    databrush.persist='on';
-    databrush.bivarfit='0';
-    resfwdplot(out,'databrush',databrush)
-%}
-%
-%{
-    % Interactive_example
-    % Example of persistent cumulative brush with a single ols line.
-    %   The same but now fit a single ols line to all data.
-    databrush=struct;
-    databrush.selectionmode='Rect';
-    databrush.Label='on';
-    databrush.RemoveLabels='off';
-    databrush.persist='on';
-    databrush.bivarfit='1';
-    resfwdplot(out,'databrush',databrush)
-%}
-%
-%{
-    % Interactive_example
-    % Example of persistent cumulative brush with two ols lines.
-    %   The same but now fit a first ols line to all data and a second line
-    %   on the group of observations which remain unselected.
-    databrush=struct;
-    databrush.selectionmode='Rect';
-    databrush.Label='on';
-    databrush.RemoveLabels='off';
-    databrush.persist='on';
-    databrush.bivarfit='2';
-    resfwdplot(out,'databrush',databrush)
-%}
-%
-%{
-    % Interactive_example
-    % Example of persistent cumulative brush with ols line for a particular group.
-    %   The same but now fit a single ols line to the group with index 4.
-    databrush=struct;
-    databrush.selectionmode='Rect';
-    databrush.Label='on';
-    databrush.RemoveLabels='off';
-    databrush.persist='on';
-    databrush.bivarfit='i4';
-    resfwdplot(out,'databrush',databrush)
-%}
-%
-%{
-    % Interactive_example
-    % Example of persistent cumulative brush with personalized line.
-    %   The same but now add the line mean(y)+Ci*Xi.
-    databrush=struct;
-    databrush.selectionmode='Rect';
-    databrush.Label='on';
-    databrush.RemoveLabels='off';
-    databrush.persist='on';
-    databrush.multivarfit='1';
-    resfwdplot(out,'databrush',databrush)
-%}
-%
-%{
-    % Interactive_example
-    % Example of persistent cumulative brush with option multivarfit.
-    % Example of use of option databrush suboptions multivarfit 2, persist on
-    load('multiple_regression.txt');
-    y=multiple_regression(:,4);
-    X=multiple_regression(:,1:3);
-    [out]=LXS(y,X,'nsamp',10000);
-    [out]=FSReda(y,X,out.bs);
-    out1=out;
-    out1.RES=out.RES.^2;
-    mdrplot(out,'ylimy',[1 5]);
-
-    databrush=struct;
-    databrush.selectionmode='Rect';
-    databrush.Label='on';
-    databrush.RemoveLabels='off';
-    databrush.persist='on';
-    databrush.multivarfit='2';
-    resfwdplot(out,'databrush',databrush)
-%}
-%
-%{
-    % Interactive_example
-    % Brushing in the loyalty cards data example.
-    % Fidelity cards data
-    XX=load('loyalty.txt');
-    namey='Sales'
-    y=XX(:,end);
-    y=y.^0.4;
-    nameX={'Number of visits', 'Age', 'Number of persons in the family'};
-
-    X=XX(:,1:end-1);
-    [out]=LXS(y,X,'nsamp',10000);
-    [out]=FSReda(y,X,out.bs);
-    mdrplot(out,'ylimy',[1.6 4.5],'xlimx',[420 510],'lwd',2,'FontSize',16,'SizeAxesNum',16,'lwdenv',2);
-    mdrplot(out,'ylimy',[1.6 4.5],'envm',489,'xlimx',[420 510],'lwd',2,'FontSize',16,'SizeAxesNum',16,'lwdenv',2);
-
-    databrush=struct;
-    databrush.selectionmode='Rect';
-    databrush.Label='on';
-    databrush.RemoveLabels='on';
-    databrush.persist='on';
-    databrush.multivarfit='2';
-    resfwdplot(out,'databrush',databrush)
-%}
-%
-%{
-    % Example of the  use of nargout.
-    % Fidelity cards data
-    XX=load('loyalty.txt');
-    namey='Sales'
-    y=XX(:,end);
-    y=y.^0.4;
-    X=XX(:,1:end-1);
-    [out]=LXS(y,X,'nsamp',10000);
-    [out]=FSReda(y,X,out.bs);
-    % msg is 1 therefore used options are also shown on the screen.
-    plotopt=resfwdplot(out,'msg',1)
-    % In order to reuse the options which have been stored inside plotopt
-    % use the following sintax
-    % resfwdplot(out,plotopt{:})
-%}
-
-%{
-    % Example of use of option xvalues inside structure standard.
-    XX=load('loyalty.txt');
-    namey='Sales'
-    y=XX(:,end);
-    y=y.^0.4;
-    X=XX(:,1:end-1);
-    [out]=LXS(y,X,'nsamp',10000);
-    [out]=FSReda(y,X,out.bs);
-    standard=struct;
-    % xlabels start from 400
-    standard.xvalues=400:1:(size(out.RES,2)+400-1);
-    resfwdplot(out,'standard',standard)
-%}
-
-%{
-    % Monitoring residuals plot using S estimator.
-    n=100;
-    y=randn(n,1);
-    X=randn(n,4);
-    [out]=Sregeda(y,X);
-    % Produce  resfwdplot
-    resfwdplot(out);
-%}
-
-%{
-    % Interactive_example
-    % First example of brushing with row names.
-    % The labels of the units appear in the resfwdplot
-    % and automatically in the yXplot with the same color.
-    % In this example brushing is done just once. To
-    % check what happens when persist is 'on', see the next example.
-    close all
-    load carsmall
-    x1 = Weight;
-    x2 = Horsepower;    % Contains NaN data
-    y = MPG;    % response
-    X=[x1 x2];
-    % Remove Nans
-    boo=~isnan(y);
-    y=y(boo,:);
-    X=X(boo,:);
-    RowLabelsy=cellstr(Model(boo,:));
-    [out]=LXS(y,X,'nsamp',10000);
-    [out]=FSReda(y,X,out.bs);
-
-    % Write labels of trajectories inside the resfwdplot while brushing
-    databrush.Label='on';
-    % Do not remove labels after selection in the resfwdplot
-    databrush.RemoveLabels='off';
-    % Add the labels of the units in the associated yXplot matrix
-    databrush.labeladd='1'; %
-    resfwdplot(out,'databrush',databrush,'label',RowLabelsy)
-%}
-
-%{
-    % Interactive_example
-    % Second example of brushing with row names.
-    % This example is exactly equal as before but now persist is 'on'.
-    % In this case each set of brushed units appears with a particular
-    % color (both the points and the associated labels)
-    close all
-    load carsmall
-    x1 = Weight;
-    x2 = Horsepower;    % Contains NaN data
-    y = MPG;    % response
-    X=[x1 x2];
-    % Remove Nans
-    boo=~isnan(y);
-    y=y(boo,:);
-    X=X(boo,:);
-    RowLabelsy=cellstr(Model(boo,:));
-    [out]=LXS(y,X,'nsamp',10000);
-    [out]=FSReda(y,X,out.bs);
-
-    % Write labels of trajectories inside the resfwdplot while brushing
-    databrush.Label='on';
-    % Do not remove labels after selection in the resfwdplot
-    databrush.RemoveLabels='off';
-    % Add the labels of the units in the associated yXplot matrix
-    databrush.labeladd='1';
-    % Enable repeated brushing actions
-    databrush.persist='on';
-    resfwdplot(out,'databrush',databrush,'label',RowLabelsy)
-%}
-
-%
-%   REMARK: note that at present options.databrush and options.datatooltip
-%   cannot be used at the same time. These options will be replaced by a
-%   single option (options.interact) in future versions of the toolbox.
-%
-
-%% Beginning of code 
-
-% Initialization
-%
-% Close existing yXplot and resfwdplot, unless the fanplot is open.
-% if isempty(findobj('type','figure','Tag','pl_fan'))
-%     close(findobj('type','figure','Tag','pl_yX'));
-%     close(findobj('type','figure','Tag','pl_resfwd'));
-% end
-
-
-% The rows of matrix residuals are associated with the units in the dataset.
-% The columns are associated with the steps of the fwd search.
-residuals = out.RES;
-[n,nsteps]= size(residuals);
-
-% seq: column vector containing the sequence 1 to n
-seq = (1:n)';
-
-% numtext= a cell of strings used to labels the units (that is the rownames of the units)
-numtext=cellstr(num2str(seq,'%d'));
-
-% x: vector which contains the subset size (numbers on the x axis)
-x = (n-nsteps+1):n;
-
-% maximum and minimum residual along the search for each unit
-selmax=max(residuals,[],2);
-selmin=min(residuals,[],2);
-
-% default values for fthresh, bthresh, bstyle, labx and laby.
-if strcmp(out.class,'Sregeda')
-    labx= 'Break down point';
-elseif strcmp(out.class,'MMregeda')
-    labx= 'Efficiency';
-else
-    labx= 'Subset size m';
-end
-
-
-if min(min(residuals))<0
-    fthresh=2.5;
-    laby='Scaled residuals';
-    if n>100
-        bthresh=2.5;
-        bstyle='faint';
-    end
-else
-    laby='Squared scaled residuals';
-    fthresh=2.5^2;
-    if n>100
-        bthresh=2.5^2;
-        bstyle='faint';
-    end
-end
-if n<=100
-    bthresh=-inf;
-    bstyle='';
-end
-
-styp={'+';'o';'*';'x';'s';'d';'^';'v';'>';'<';'p';'h';'.'};
-styp=repmat(styp,ceil(n/13),1);
-
-% Default options for all trajectories
-standarddef = struct(...
-    'xvalues',x,'xlim','','ylim','','titl','','labx',labx,'laby',laby,...
-    'Color',{{'b'}},'LineStyle',{{'-'}},...
-    'LineWidth',1,'SizeAxesLab',12,'SizeAxesNum',10);
-
-% Default options for the trajectories in foreground
-fgrounddef = struct(...
-    'fthresh',fthresh,'funit','','flabstep','',...
-    'fmark',0,'LineWidth','','Color','','LineStyle','','FontSize',12);
-
-% Default options for the trajectories in background
-bgrounddef=struct('bthresh',bthresh, 'bstyle',bstyle);
-
-options=struct(...
-    'standard',standarddef,'fground',fgrounddef,'bground',bgrounddef,...
-    'tag','pl_resfwd','datatooltip',1,'label','','databrush','',...
-    'nameX','','namey','','msg','');
-
-%% Preliminary checks
-
-if nargin<1
-    error('FSDA:resfwdplot:missingInputs','A required input argument is missing.')
-end
-
-%get optional user options
-if nargin>1
-    UserOptions=varargin(1:2:length(varargin));
-    
-    % Check if number of supplied options is valid
-    if length(varargin) ~= 2*length(UserOptions)
-        error('FSDA:resfwdplot:WrongInputOpt','Number of supplied options is invalid. Probably values for some parameters are missing.');
-    end
-    % Check if user options are valid options
-    chkoptions(options,UserOptions)
-    
-    
-    for i=1:2:length(varargin)
-        options.(varargin{i})=varargin{i+1};
-    end
-end
-
-% if LineColor and SubsetLinesColor are not specified, set to default.
-LineColor=[1 0 0];      %[1 0 0] is red.
-SubsetLinesColor = '';
-% Option SubsetLinesColor and LineColor must be removed from cell
-% options.datatooltip, because it is not a valid property of the
-% datacursormanager class.
-datatooltip=options.datatooltip;
-if isstruct(datatooltip)
-    fdatatooltip=fieldnames(datatooltip);
-    % SubsetLinesColor option
-    d=find(strcmp('SubsetLinesColor',fdatatooltip));
-    if d>0
-        SubsetLinesColor=datatooltip.SubsetLinesColor;
-        datatooltip=rmfield(datatooltip,'SubsetLinesColor');
-        fdatatooltip=fieldnames(datatooltip);
-        [a, b]=size(SubsetLinesColor);
-        if ~(a==1 && b==3 && sum(SubsetLinesColor<=1)==3)
-            % if it is not a valid RGB vector, set to default (blue)
-            SubsetLinesColor = [0 0 1];
-        end
-    end
-    % LineColor option
-    d=find(strcmp('LineColor',fdatatooltip));
-    if d>0
-        LineColor=datatooltip.LineColor;
-        datatooltip=rmfield(datatooltip,'LineColor');
-        %fdatatooltip=fieldnames(datatooltip);
-        [a, b]=size(LineColor);
-        if ~(a==1 && b==3 && sum(LineColor<=1)==3)
-            % if LineColor is not a valid RGB vector, set to default (red)
-            LineColor=[1 0 0];
-        end
-    end
-end
-
-% The options labeladd, bivarfit, persist and multivarfit, must be removed
-% from cell options.databrush, because they are not valid options for
-% selectdataFS.
-% Remark: "d=find(strcmp(..." is equivalent to "d=strmatch(...",
-% but strmatch is slower and will be obsolete from 2011.
-
-databrush=options.databrush;
-
-if isstruct(databrush)
-    fdatabrush=fieldnames(databrush);
-    % labeladd option
-    d=find(strcmp('labeladd',fdatabrush));
-    if d>0
-        labeladd=databrush.labeladd;
-        databrush=rmfield(databrush,'labeladd');
-        fdatabrush=fieldnames(databrush);
-    else
-        labeladd='';
-    end
-    
-    % bivarfit option
-    d=find(strcmp('bivarfit',fdatabrush));
-    if d>0
-        bivarfit=databrush.bivarfit;
-        databrush=rmfield(databrush,'bivarfit');
-        fdatabrush=fieldnames(databrush);
-    else
-        bivarfit='';
-    end
-    
-    % multivarfit option
-    d=find(strcmp('multivarfit',fdatabrush));
-    if d>0
-        multivarfit=databrush.multivarfit;
-        databrush=rmfield(databrush,'multivarfit');
-        fdatabrush=fieldnames(databrush);
-    else
-        multivarfit='';
-    end
-    
-    % persist option
-    dpers=find(strcmp('persist',fdatabrush));
-    if dpers>0
-        persist=databrush.persist;
-        databrush=rmfield(databrush,'persist');
-        fdatabrush=fieldnames(databrush);
-        
-        ColorOrd=[1 0 0;0 1 1; 1 0 1; 1 1 0; 0 0 0; 0 1 0; 0 0 1];
-        ColorOrd=repmat(ColorOrd,4,1);
-    else
-        persist='';
-        ColorOrd=[1 0 0];
-    end
-    
-    % FlagColor option Initialize colors for the brushing option: default
-    % colors are blue (unbrushed unit) and red (brushed units)
-    d=find(strcmp('FlagColor',fdatabrush));
-    if d>0
-        flagcol=databrush.FlagColor;
-        databrush=rmfield(databrush,'FlagColor');
-        fdatabrush=fieldnames(databrush);
-        
-        clr=['b' flagcol 'cmykgbrcmykg'];
-    else
-        clr='brcmykgbrcmykgbrcmykg';
-    end
-else
-    bivarfit='';
-    multivarfit='';
-    labeladd='';
-    persist='';
-    ColorOrd=[1 0 0];
-    clr='brcmykgbrcmykgbrcmykg';
-end
-%% Prepate the figure to display the resfwdplot
-
-% Create a figure to host the plot or clear the existing one
-h=findobj('-depth',1,'tag',options.tag);
-if (~isempty(h))
-    clf(h);
-    figure(h);
-    axes;
-else
-    h=figure;
-end
-set(h,'Name', 'Monitoring of Scaled Residuals', 'NumberTitle', 'off');
-hold('all');
-
-
-%% standard options
-% get the option names: structure option was initialised with standarddef
-% and updated with optional user's options. For the options not set by the
-% user, use their default value
-
-if ~isequal(options.standard,standarddef)
-    fld=fieldnames(options.standard);
-    
-    % Check if user options inside options.fground are valid options
-    chkoptions(standarddef,fld)
-    for i=1:length(fld)
-        standarddef.(fld{i})=options.standard.(fld{i});
-    end
-end
-
-standard=standarddef;
-% extract the vector associated with the subset size (x)
-x=standard.xvalues;
-
-% If structure out contains fielname class we check whether input structure
-% out comes from MMeda or Seda
-if any(strcmp(fieldnames(out),'class'))
-    if strcmp(out.class,'MMregeda')
-        x=out.eff;
-        out.Un='';
-    elseif strcmp(out.class,'Sregeda')
-        x=out.bdp;
-        out.Un='';
-    elseif strcmp(out.class,'MPDPeda')
-        x=out.alpha;
-        out.Un='';
-    end
-    
-end
-
-plot1=plot(x,residuals,'tag','data_res','LineWidth',standard.LineWidth);
-
-if strcmp(out.class,'Sregeda') || strcmp(out.class,'MPDPeda')
-    set(gca,'XDir','reverse')
-end
-
-% Apply color
-scol=standard.Color;
-
-if ~isempty(scol)
-    if size(scol,2)>1
-        scol=scol';
-    end
-    scol=repmat(scol,ceil(n/length(scol)),1);
-    set(plot1,{'Color'},scol(1:n));
-end
-
-% Apply Line Style
-slintyp=standard.LineStyle;
-if ~isempty(slintyp)
-    if size(slintyp,2)>1
-        slintyp=slintyp';
-    end
-    slintyp=repmat(slintyp,ceil(n/length(slintyp)),1);
-    
-    set(plot1,{'LineStyle'},slintyp(1:n));
-end
-% save the resfwdplot lines handles, for subsequent use with option persist
-plot1lines=plot1;
-
-% control minimum and maximum for x and y axis
-if ~isempty(standard.xlim)
-    xlim(standard.xlim);
-end
-if ~isempty(standard.ylim)
-    ylim(standard.ylim);
-end
-
-% Main title of the plot and labels for the axes
-labx=standard.labx;
-laby=standard.laby;
-titl=standard.titl;
-title(titl);
-
-% Add the x and y labels to the plot.
-SizeAxesLab=standard.SizeAxesLab;
-xlabel(labx,'Fontsize',SizeAxesLab);
-ylabel(laby,'Fontsize',SizeAxesLab);
-
-% FontSizeAxes = font size for the axes numbers
-SizeAxesNum=standard.SizeAxesNum;
-% Specify the FontSize of the number on the axes
-set(gca,'FontSize',SizeAxesNum)
-
-% displays the boundary of the current axes.
-box on
-
-%% fground options
-if ~isempty(options.fground)
-    
-    % Control the appearance of the trajectories to be highlighted
-    if ~isequal(options.fground,fgrounddef)
-        
-        fld=fieldnames(options.fground);
-        
-        % Check if user options inside options.fground are valid options
-        chkoptions(fgrounddef,fld)
-        for i=1:length(fld)
-            fgrounddef.(fld{i})=options.fground.(fld{i});
-        end
-    end
-    
-    % For the options not set by the user use their default value
-    fground=fgrounddef;
-    
-    % fground.flabstep option and check if the choice of flabsteps is valid
-    if ~isempty(fground.flabstep)
-        steps=floor(fground.flabstep);
-        if max(steps)>x(end) || min(steps)<x(1)
-            mess=sprintf(['Warning: steps that you have chosen outside the range [m0 ... n]\n',...
-                'are re-assigned to m0 or to n']);
-            fprintf('%s\n',mess);
-            steps(steps<x(1)) = x(1);
-            steps(steps>x(end)) = x(end);
-            steps = sort(unique(steps));
-        end
-    else
-        steps=[x(1) x(end)];
-        fground.flabstep=steps;
-    end
-    
-    % fthresh= threshold to define units which have to be displayed in
-    % foreground (highlighted)
-    fthresh=fground.fthresh;
-    % funit= List of the units to be displayed in foreground (highlighted)
-    funit=fground.funit;
-    if ~isempty(funit)
-        % Some checks on minimum and maximum of vector funit
-        if max(funit)>n || min(funit)<1
-            mess=sprintf(['Warning: units that you have chosen outside the range [1 ... n]\n',...
-                'are not considered']);
-            fprintf('%s\n',mess);
-            funit=funit(funit>0 & funit<=n);
-        end
-    else
-        selmax=max(residuals,[],2);
-        selmin=min(residuals,[],2);
-        if length(fthresh)>1
-            funit=seq(selmax>fthresh(2) | selmin<fthresh(1));
-        else
-            funit=seq(selmax>fthresh | selmin<-fthresh);
-        end
-    end
-    
-    % lunits = number of units which must be highlighted
-    lunits=length(funit);
-    
-    % Specify the line type for the highlighted units (those forming vector
-    % funit)
-    slintyp=fground.LineStyle;
-    slintyp=slintyp(:);
-    
-    if ~isempty(slintyp)
-        slintyp=repmat(slintyp,ceil(n/length(slintyp)),1);
-        set(plot1(funit),{'LineStyle'},slintyp(1:length(funit)));
-        
-    else
-        slintyp={'-';'--';':';'-.'};
-        % slintyp={'-'};
-        slintyp=repmat(slintyp,ceil(n/length(slintyp)),1);
-        
-        set(plot1(funit),{'LineStyle'},slintyp(1:length(funit)));
-        
-    end
-    
-    if ~isempty(fground.flabstep)
-        % lsteps = number of steps for which we add the labels
-        lsteps=length(steps);
-        lall=lunits*lsteps;
-        % indsteps = indexes of the columns of the matrix named residuals
-        % which have to be taken
-        % For FS indsteps is simply
-        % indsteps=steps-steps(1)+1; however we want to write it in very
-        % general terms to cope with S and MM
-        indsteps=zeros(lsteps,1);
-        for i=1:lsteps
-            indsteps(i)=find(x==steps(i));
-        end
-        
-        % HA = the HorizontalAlignment of the labels
-        nflabstep = lunits*numel(steps);
-        HA = repmat({'center'},nflabstep,1);
-        if sum(steps==x(1))
-            HA(1:lunits) = {'right'};
-        end
-        if sum(steps==n)
-            HA(nflabstep-lunits+1:nflabstep) = {'left'};
-        end
-        
-        % strings = the labels supplied by the user if they
-        % exist, otherwise we simply use the sequence 1 to n
-        %         if isempty(options.label)
-        %
-        %             % numtext: cell of strings used to label the units and their position in
-        %             % the dataset
-        %             numtext = cellstr(num2str(seq,'%d'));
-        %             strings = numtext(funit);
-        %         else
-        %             %             out.label=options.label;
-        %             %             strings = out.label(funit);
-        %             %             numtext=out.label;
-        %             strings = options.label(funit);
-        %             numtext=options.label;
-        %         end
-        
-        %%%%%%%%%%%%%%%%%%%%
-        if isempty(options.label)
-            % In old releases of FSDA it was possible to supply row names
-            % directly from input structure out, so for compatibility we
-            % leave the instruction below
-            % If structure out does not contain labels for the rows then
-            % labels row1....rown are added automatically
-            if isempty(intersect('label',fieldnames(out)))
-                out.label=numtext;
-            end
-            strings = numtext(funit);
-        else
-            numtext=options.label;
-            out.label=options.label;
-            strings = numtext(funit);
-        end
-        
-        
-        
-        %%%%%%%%%%%%%%%%%%%%
-        
-        
-        % Label the units
-        h=text(reshape(repmat(steps,lunits,1),lall,1),...
-            reshape(residuals(funit,indsteps),lall,1),...
-            reshape(repmat(strings,1,lsteps),lall,1),...
-            'FontSize',fground.FontSize);
-        set(h,{'HorizontalAlignment'},HA)
-    end
-    
-    % if requested, set the color of the selected trajectories note that if
-    % scolor contains more than one color, e.g. options.scolor =
-    % {'b';'g';'r'}, then the colors of the trajectories alternate.
-    fcol=fground.Color;
-    if ~isempty(fcol)
-        fcol=repmat(fcol,ceil(lunits/length(fcol)),1);
-        set(plot1(funit),{'Color'},fcol(1:lunits));
-    end
-    
-    % if requested, set the selected trajectories in LineWidth
-    if isnumeric(fground.LineWidth)
-        set(plot1(funit),'LineWidth',fground.LineWidth);
-    end
-    
-    % If requested, add markers to all the trajectories
-    if fground.fmark==1
-        set(plot1(funit),{'Marker'},styp(funit))
-    end
-end
-
-%% bground options
-if ~isempty(options.bground)
-    
-    if ~isequal(options.bground,bgrounddef)
-        
-        fld=fieldnames(options.bground);
-        
-        % Check if user options inside options.fground are valid options
-        chkoptions(bgrounddef,fld)
-        
-        for i=1:length(fld)
-            bgrounddef.(fld{i})=options.bground.(fld{i});
-        end
-    end
-    
-    % For the options not set by the user use their default value
-    bground=bgrounddef;
-    
-    % units = the units which do not have to be modified backunits = the
-    % other units which must be plotted using a colormap or which must be
-    % hidden or which have to be plotted in greysh
-    bthresh=bground.bthresh;
-    
-    if ~isempty(bthresh) && ischar(bthresh)
-        error('FSDA:resfwdplot:WrongBthresh','Specify bthresh as a numeric vector');
-    else
-        if length(bthresh)>1
-            units=seq(selmax>bthresh(2) | selmin<bthresh(1));
-        elseif length(bthresh)==1
-            units=seq(selmax>bthresh | selmin<-bthresh);
-        end
-    end
-    
-    % backunits are defined as the trajectories not belonging to units
-    % backunits are associated with unimportant trajectories
-    backunits = setdiff(seq,units);
-    
-    % set line style for trajectories associated with "backunits"
-    bstyle=bground.bstyle;
-    switch bstyle
-        case 'faint'
-            % Set to degrading faint blue the color of the 'unimportant
-            % trajectories'. Note that stdColor above is 'b', i.e. [0 0 1],
-            % and that cyan is [0 1 1].
-            Z = rescaleFS(nanmean(abs(residuals),2),1,0);
-            colormapres = num2cell(colormap([zeros(n,1) Z ones(n,1)]),2);
-            set(plot1(backunits),{'Color'},colormapres(backunits,:));
-        case 'hide'
-            % hide the curves not selected in vector units
-            set(plot1(backunits),'Visible','off');
-        case 'greysh'
-            % set(plot1(backunits),'Color',[0.9 0.9 0.9]);
-            set(plot1(backunits),'Color',[0.7 0.9 1]);
-        otherwise
-            % do nothing, i.e. leave the default color (blue).
-    end
-    
-end
-
-hold('off')
-
-% include specified tag in the current plot
-set(gcf,'tag',options.tag)
-set(gca,'Position',[0.1 0.1 0.85 0.85])
-
-% Store the handle of the resfwdplot figure.
-% Remark: so far plot1 was the vector of the lines in the resfwdplot figure;
-%         from now on, plot1 is the handle of the resfwdplot figure.
-plot1=gcf;
-
-Un=out.Un;
-X=out.X;
-y=out.y;
-
-%% Datatooltip mode (call to function ginputFS)
-% This is to highlight trajectories of unit in the subset at given step
-if ~isempty(datatooltip) && isstruct(datatooltip) && ~isempty(SubsetLinesColor)
-    butt=1;
-    % Notice that changing event_obj. Target in subsequent lines
-    % seems to affect also hTarget
-    hTarget=[];
-    
-    % save the original XTick values
-    xtick_ori=get(gca,'XTick');
-    % butt=1 if the left  button is pressed
-    % butt=3 if the right button is pressed
-    while butt<3
-        % Remember to check compatibility of ginput with INUX and MACOSX.
-        [x1,~,butt] = ginputFS(1,'right');
-        if butt == 99
-            return;
-        else
-            x1=round(x1);
-            if x1>n, x1=n; end
-            if ~isempty(hTarget)
-                % set old line width and old color for old selection
-                set(hTarget,{'LineWidth'},hTargetlwd2,{'Color'},hTargetcol2);
-            end
-            if x1>=out.S2(1,1)
-                set(gca,'XTick',x1);
-                % find the units belonging to subset at selected step
-                seqsel=seq(~isnan(out.BB(:,end-n+x1)));
-                % find corresponding trajectories (lines)
-                aa=get(gca,'Children');
-                hTarget=aa(end-seqsel+1);
-                
-                % Store line width and color of selected trajectory.
-                hTargetlwd2=get(hTarget,'LineWidth');
-                hTargetcol2=get(hTarget,'Color');
-                hTargetlwd22=cell2mat(hTargetlwd2);
-                %hTargetcol22=cell2mat(hTargetcol2);
-                
-                % Increase Line width of trajectories belonging to subset at
-                % that particular step. The color is set according to
-                % the value of SubsetLinesColor.
-                set(hTarget,{'LineWidth'},num2cell(hTargetlwd22+1.5),{'Color'},{SubsetLinesColor});
-            end
-            if x1 <= min(xtick_ori) || x1 == n
-                set(gca,'XTick',xtick_ori);
-                if x1 == n
-                    set(hTarget,{'LineWidth'},hTargetlwd2,{'Color'},hTargetcol2);
-                end
-            end
-        end
-    end
-    % set the original XTick values
-    set(gca,'XTick',xtick_ori);
-    % put an arrow in correspondence of the selected step
-    text(x1,min(get(gca,'YLim')),'\uparrow','FontSize',18,'HorizontalAlignment','center','Color',SubsetLinesColor); % or hTargetcol2{end}
-end
-
-%% Datatooltip mode (call to function resfwdplotLbl)
-if ~isempty(datatooltip)
-    hTarget=[];
-    hTargetlwd=[];
-    hTargetcol=[];
-    try
-        chkgpu=gpuDevice; %#ok<NASGU>
-        % datacursormode on;
-        hdt = datacursormode;
-        set(hdt,'Enable','on');
-        % If options.datatooltip is not a struct then use our default options
-        if ~isstruct(datatooltip)
-            set(hdt,'DisplayStyle','window','SnapToDataVertex','on');
-        else
-            % options.datatooltip contains a structure where the user can set
-            % the properties of the data cursor
-            set(hdt,datatooltip);
-        end
-        
-        % Declare a custom datatooltip update function to display additional
-        % information about the selected unit
-        set(hdt,'UpdateFcn',{@resfwdplotLbl,out,LineColor});
-    catch
-        disp('No graphical device, interactive datatooltip not enabled')
-    end
-end
-
-%% Brush mode (call to function selectdataFS)
-if ~isempty(options.databrush) || isstruct(options.databrush)
-    
-    if isstruct(options.databrush)
-        % transform the input structure databrush into a cell array
-        cv=[fdatabrush struct2cell(databrush)]';
-        sele=[cv(:)' 'Ignore' {findobj(gcf,'tag','env')}];
-        % add the FlagSize of the brushed points if it has not been
-        % previously specified by the user
-        d=find(strcmp('FlagSize',fdatabrush));
-        if d==0
-            sele=[sele 'FlagSize' '3'];
-        end
-    else
-        sele={'selectionmode' 'Rect' 'Ignore' findobj(gcf,'tag','env') };
-    end
-    
-    sele=[sele 'Tag' {options.tag}  'RowNamesLabels' {numtext}];
-    
-    % Check if X includes the constant term for the intercept.
-    p=size(X,2);
-    intcolumn = find(max(X,[],1)-min(X,[],1) == 0);
-    
-    if intcolumn==1
-        intercept = 1;
-        p1=1:(p-numel(intcolumn));
-        Xsel=X;
-        Xsel(:,intcolumn)=[];
-    else
-        intercept = 0;
-        p1=1:p;
-        Xsel=X;
-    end
-    
-    % Set the labels of the axes.
-    if isempty(options.nameX)
-        nameX=cellstr(num2str(p1','X%d'));
-    else
-        nameX=options.nameX;
-    end
-    
-    if isempty(options.namey)
-        namey=char('y');
-    else
-        namey=options.namey;
-    end
-    
-    % group = vector which will contain the identifier of each group e.g.
-    % group(14)=3 means that unit 14 was selected at the third brush
-    group=ones(n,1);
-    
-    % some local variables
-    but=0; brushcum=[]; ij=1;
-    
-    % specify line type for the set of units which are brushed each time
-    stypebrushed={'--';':';'-.';'-'};
-    stypebrushed=repmat(stypebrushed,10,1);
-    
-    sele=[sele 'FlagColor' ColorOrd(ij,:) 'FlagMarker' char(styp(ij+1))];
-    
-    % loop brushing
-    while but<=1
-        
-        figure(plot1);
-        
-        % Remark: function selectdataFS cannot be used on the current
-        % figure if the "selection mode" or the "zoom tool" are on. Setting
-        % the plotedit mode initially to on and then to off, has the effect
-        % to deselect plotedit mode.
-        plotedit on
-        plotedit off
-        
-        if strcmp(persist,'on')
-            % add to cell sele option FlagColor (color of selection) and
-            % FlagMarker (symbol to be used for selection)
-            
-            if ij>1
-                chkexist=find(strcmp('FlagColor',sele)==1);
-                sele{chkexist+1}=ColorOrd(ij,:);
-                sele{chkexist+3}=char(styp(ij+1));
-            end
-        end
-        
-        % call to selectdataFS
-        disp('Select a region to brush in the monitoring residual plot');
-        pl = selectdataFS(sele{:});
-        
-        % exit if the resfwdplot figure was closed before selection
-        if isnumeric(pl) && ~isempty(pl) && (pl == -999)
-            return
-        end
-        
-        if ~isempty(cell2mat(pl))
-            
-            % sel = vector which contains the list of unbrushed units
-            sel=seq(cellfun('isempty',pl(1:n)));
-            % nbrush = vector which contains the list of brushed units
-            nbrush=setdiff(seq,sel);
-            disp('Brushed units, yvalue and X values');
-            disp([nbrush out.y(nbrush) out.X(nbrush,:)]);
-            
-            % if persist='off', before highlighting the new selection
-            if strcmp(persist,'off')
-                % set back to default style the previous selection
-                set(findobj(plot1,'tag','data_res'),...
-                    'Color',standard.Color{:},'LineStyle',standard.LineStyle{:},'LineWidth',standard.LineWidth);
-                % set the standard color style of the 'unimportant units'.
-                switch bstyle
-                    case 'faint'
-                        set(plot1lines(backunits),{'Color'},colormapres(backunits,:));
-                    case 'hide'
-                        % hide the curves not selected in vector units
-                        set(plot1lines(backunits),'Visible','off');
-                    case 'greysh'
-                        set(plot1lines(backunits),'Color',[0.9 0.9 0.9]);
-                    otherwise
-                        % do nothing, i.e. leave the default color (blue).
-                end
-            end
-            
-            % highlight all trajectories which have been brushed using the
-            % same color adopted for brushing figure(plot1);
-            linext=findobj(plot1,'Type','line');
-            for i=1:length(nbrush)
-                set(linext(length(linext)-nbrush(i)+1),'Color',ColorOrd(ij,:));
-            end
-            % Change in the current plot the style of the lines which have
-            % been brushed, using the same line style
-            set(linext(length(linext)-nbrush+1),'LineStyle',stypebrushed{ij})
-            % Change the line width of the brushed trajectories the width
-            % is 1 points bigger than the one of the normal trajectories.
-            % linewidthStd=get(linext(length(linext)-nbrush+1),'LineWidth');
-            % if iscell(linewidthStd),
-            % linewidthStd=max(cell2mat(linewidthStd)); end;
-            set(linext(length(linext)-nbrush+1),'LineWidth',standard.LineWidth+1);
-            % This line would set a fixed width (3 points, in the example).
-            %set(linext(length(linext)-nbrush+1),'LineWidth',3)
-            % position(plot1);
-        else
-            disp('Wrong selection: Try again');
-            disp('Select a region to brush in the monitoring residual plot');
-            figure(plot1);
-            nbrush='';
-        end
-        
-        %% For each brushing operation, do the following:
-        if ~isempty(nbrush)
-            % brushcum = - the list of selected observations in all
-            % iterations if
-            %   persist=on
-            % - the list of selected observations in the current iteration
-            %   if persist=off
-            if strcmp(persist,'on')
-                brushcum=unique([brushcum; nbrush]);
-            else
-                brushcum=nbrush;
-                group=ones(n,1);
-            end
-            
-            % group=vector of length(Xsel) observations taking values from
-            % 1 to the number of groups selected. unigroup= list of
-            % selected groups.
-            group(nbrush)=ij+1;
-            unigroup=unique(group);
-            
-            % nbrush= vector which contains the brushed steps selstesp=
-            % vector which will contain the steps in which the brushed
-            % units enter the search Given nbrush, find selstesp
-            selsteps=zeros(n,11);
-            ii=0;
-            for i=1:length(nbrush)
-                idx = find(Un(:,2:end) == nbrush(i));
-                
-                % Find the required row(s) of matrix Un
-                row = ind2sub(size(Un(:,2:end)),idx);
-                % when isempty(row) is true the selected unit entered the
-                % subset at step before Un(1,:), that is before the first
-                % step which has been monitored
-                if ~isempty(row)
-                    % Note that mod(row,size(Un,1)) is used rather than
-                    % Un(row,:) because the unit could have entered the
-                    % subset together with other units (i.e. could be in a
-                    % column  of matrix Un different from the second).
-                    % Finally note that the expression row-1e-12 is
-                    % necessary otherwise when row is= size(Un,1) then
-                    % mod(row-1e-12,size(Un,1))is equal to zero
-                    selsteps(ii+1:ii+length(row),:)=Un(ceil(mod(row-1e-12,size(Un,1))),:);
-                    ii=ii+length(row);
-                end
-            end
-            
-            selsteps=sortrows(selsteps(1:ii,:),1);
-            % m1 contains the indexes of the unique steps;
-            [~, m1]=unique(selsteps(:,1));
-            selsteps=selsteps(m1,:);
-            % Remark: selsteps=unique(selsteps,'rows') does not seem to
-            % work
-            
-            disp('Steps of entry of brushed units');
-            disp(selsteps);
-            
-            %% - highlight brushed units also in the minimum deletion residual, if it is open
-            
-            h=findobj('-depth',1,'Tag','pl_mdr');
-            
-            if (~isempty(h))
-                % Remove unnecessary rows from vector selsteps -1 is
-                % necessary because we are considering minimum outside
-                selsteps=selsteps(:,1)-1;
-                
-                % make figure which contains mdr become the current figure
-                figure(h);
-                
-                % Condition || but==0 if but=0 then it is necessary to
-                % remove previous highlightments (even if persist='on')
-                if strcmp(persist,'off') || but==0
-                    % If set of values has already been highlighted in the
-                    % mdr plot, remove it
-                    a=findobj(h,'Tag','brush_mdr');
-                    delete(a);
-                    
-                    % Remove the yellow selection in this plot if present
-                    a=findobj(gcf,'Tag','selected');
-                    delete(a);
-                end
-                
-                % get the x and y coordinates of mdr
-                a=findobj(h,'tag','data_mdr');
-                xdata=get(a,'Xdata'); % x coordinates of mdr (steps)
-                ydata=get(a,'ydata'); % y coordinates of mdr (values)
-                
-                [c, ia, ib]=intersect(selsteps, xdata); %#ok<ASGLU>
-                % Stack together x and y coordinates
-                xx=[xdata; ydata];
-                
-                % Just in case the first step of mdr is selected remove it
-                % because we also consider ib-1
-                ib=ib(ib>1);
-                % For each of the brushed units extract coordinates of mdr
-                % referred to the step before their entry and the step
-                % before
-                xxsel=xx(:,[ib-1 ib])';
-                % Sort all steps
-                xxselr=sortrows(xxsel,1);
-                % xxlim=length(nbrush);
-                xxlim=length(ib);
-                % Reshape previous matrix in such a way that the first
-                % length(nbrush) columns refer to the steps which have to
-                % be plotted and the remining columns refer to their
-                % corresponding values of mdr
-                xy=reshape(xxselr,2,2*xxlim);
-                % Add to the previous matrix a row of missing values This
-                % operation is necessary if the steps are not contiguous
-                xy=cat(1,xy,NaN*zeros(1,2*xxlim));
-                
-                % Reshape the set of x and y coordinates in two column
-                % vectors Note the NaN between the steps which are not
-                % consecutive
-                xcoord=reshape(xy(:,1:xxlim),3*xxlim,1);
-                ycoord=reshape(xy(:,xxlim+1:end),3*xxlim,1);
-                hold('on');
-                if strcmp('on',persist)
-                    % If necessary it isalso possible to specify a line
-                    % style for the brushed steps
-                    % 'LineStyle',stypebrushed{ij},
-                    plot(gca,xcoord,ycoord,'LineWidth',1.5,'color',ColorOrd(ij,:),'tag','brush_mdr');
-                    set(gca,'Position',[0.1 0.1 0.85 0.85])
-                else
-                    plot(gca,xcoord,ycoord,'LineWidth',1.5,'color',ColorOrd(1,:),'tag','brush_mdr');
-                end
-                hold('off');
-            end
-            
-            %% - display the yXplot with the corresponding groups of units highlighted
-            
-            h=findobj('-depth',1,'Tag','pl_yX');
-            
-            if (~isempty(h))
-                % delete from the current figure all graphics objects whose
-                % handles are not hidden
-                clf(h);
-                % Make the figure identified by handle h become the current
-                % figure make it visible, and raise it above all other
-                % figures on the screen.
-                figure(h);
-            else
-                % create a new figure and set its style equal to that of
-                % the resfwdplot.
-                figure;
-                set(gcf,'WindowStyle',get(plot1,'WindowStyle'));
-            end
-            
-            
-            [H,AX,BigAx] = gplotmatrix(Xsel,y,group,clr(unigroup),char(styp{unigroup}),[],'on',[],nameX,namey);
-            
-            
-            %             % generate the scatterplot matrix
-            %             plo=struct;
-            %             % plo.namey=namey; plo.nameX=nameX;
-            %             plo.clr=clr(unigroup);
-            %             plo.sym=char(styp{unigroup});
-            %             plo.labeladd=labeladd;
-            %             if max(strcmp('label',fieldnames(out)))>0 && ~isempty(out.label)
-            %                 plo.label=out.label(:);
-            %             end
-            %             [H,AX,BigAx]=yXplot(y,Xsel,group,plo,'namey',namey,'nameX',nameX);
-            
-            % Assign to this figure a name and a tag=pl_yX
-            set(gcf,'Name','Scatter plot matrix y|X with selected groups highlighted');
-            set(gcf,'tag','pl_yX');
-            
-            % Set markers
-            for mfc=1:length(unigroup)
-                set(findobj(gcf,'marker',char(styp(unigroup(mfc)))),'MarkerFaceColor',clr(unigroup(mfc)));
-            end
-            
-            % Set the legend properties of the gplotmatrix
-            set(H(:,:,1),'DisplayName','Unbrushed units');
-            for brugrp = 2:length(unigroup)
-                set(H(:,:,brugrp),'DisplayName',['Brushed units ' num2str(brugrp-1)]);
-            end
-            
-            % save the indices of the last selected units (nbrush) to the
-            % 'UserData' field of the last selected group of H(:,:,end)
-            set(H(:,:,end), 'UserData' , nbrush);
-            
-            % add objects to the panels of the yX
-            % add2yX(H,AX,BigAx,out,group,nbrush,bivarfit,multivarfit,labeladd);
-            add2yX(H,AX,BigAx,'intercept',intercept,'bivarfit',bivarfit,...
-                'multivarfit',multivarfit,'labeladd',labeladd,'RowNamesLabels',numtext);
-            
-            %% - check condition to exit from the brush mode
-            % If the option persistent is not equal off or on than get out
-            % of the loop
-            if strcmp('on',persist) || strcmp('off',persist)
-                if strcmp('on',persist)
-                    ij=ij+1;
-                    % but=1 makes that previous highlightments in other
-                    % figures are not deleted
-                    but=1;
-                end
-                
-                % Before waitforbuttonpress:
-                % - the resfwdplot is highlighted again
-                figure(plot1);
-                % - a function to be executed on figure close is set
-                set(gcf,'CloseRequestFcn',@closereqFS);
-                
-                % - and lay down the plots before continuing
-                position(plot1);
-                disp('Highlight the monitoring residuals plot then: click on it to continue brushing or press a keyboard key to stop');
-                ss=waitforbuttonpressFS;
-                disp('------------------------');
-                
-                % After waitforbuttonpress:
-                % - the standard MATLAB function to be executed on figure
-                %   close is recovered
-                set(gcf,'CloseRequestFcn','closereq');
-                Open_yX = findobj(0, 'type', 'figure','tag','pl_yX');
-                Open_res = findobj(0, 'type', 'figure','tag','pl_resfwd');
-                Open_mdr = findobj(0, 'type', 'figure','tag','pl_mdr');
-                if isempty(Open_res)  % User closed the main brushing window
-                    if ~isempty(Open_yX); delete(Open_yX); end    % yX plot is deleted
-                    if ~isempty(Open_mdr); delete(Open_mdr); end  % mdr plot is deleted
-                    delete(get(0,'CurrentFigure')); % deletes Figure if still one left open
-                end
-                
-                % - and the 'but' variable is set if keyboard key was
-                % pressed
-                if ss==1
-                    but=2;
-                end
-            else
-                but=2;
-            end % close loop associated with persist 'on' or persist 'off'
-            position(plot1);
-        end % for each brushing operation do ...
-    end % close loop associated with but (loop brushing)
-end % close options.databrush
-
-
-    function output_txt = resfwdplotLbl(~,event_obj,out,color)
-        %% resfwdplotLbl provides information about the selected fwd scaled residual
-        %
-        % Required input arguments:
-        %
-        %   obj     =   Currently not used (empty but necessary)
-        % event_obj =   Handle to event object
-        %               (event_obj=graphics.datatipevent)
-        %               Remark: the first two arguments are implicit in the
-        %               sense that these arguments are automatically passed
-        %               to the function when it executes.
-        %       out =   a structure containing the following fields
-        %               RES = a matrix containing the residuals monitored
-        %               along the search with n rows and n-init+1 columns
-        %               Each row of matrix
-        %               out.RES is associated with a unit
-        %               y   =   the response of the regressione model
-        %               Un  =   a matrix containing the list of the units
-        %               which entered the subset in each step of the search
-        %      label=  (optional argument) if it is present it must be
-        %               a cell array of strings containing the labels of
-        %               the rows of the regression dataset
-        %
-        % Output:
-        %
-        %   output_txt=  Datatip text (string or string cell array) which
-        %                informs
-        %                about the step of the search which has been
-        %                selected, the unit(s) selected and its (their)
-        %                entry during the fwd search
-        %
-        % REMARK: this function is called by function resfwdplot
-        %
-        % References:
-        %
-        %   Atkinson and Riani (2000), Robust Diagnostic Regression
-        %   Analysis, Springer Verlag, New York.
-        %
-        % Written by FSDA team
-        
-        if ~isempty(hTarget)
-            % set old line width and old color for old selection
-            set(hTarget,'LineWidth',hTargetlwd,'Color',hTargetcol);
-        else
-        end
-        
-        % Store line width and color of selected trajectory
-        % Notice that changing event_obj.Target in subsequent lines seems
-        % to affect also hTarget
-        hTarget=event_obj.Target;
-        hTargetlwd=get(hTarget,'LineWidth');
-        hTargetcol=get(hTarget,'Color');
-        
-        % Increase Line width and set color to 'color' (default is red) or
-        % to blue if previous color was 'color') of selected trajectory
-        if sum(get(hTarget,'Color')==color)==3
-            set(hTarget,'LineWidth',hTargetlwd+1.5,'Color','b');
-        else
-            set(hTarget,'LineWidth',hTargetlwd+1.5,'Color',color);
-        end
-        
-        pos = get(event_obj,'Position');
-        
-        % x and y, plot coordinates of the mouse
-        x1 = pos(1); y1 = pos(2);
-        
-        % Find index to retrieve obs. name Consider that find return the
-        % linear indexing of matrix xydata
-        % residuals=out.RES;
-        idx = find(residuals == y1,1);
-        
-        % Linear indexing is transformed into normal indexing using
-        % function ind2sub row and column contain the column and row
-        % indexed of the observation which has been selected with the mouse
-        [row,col] = ind2sub(size(residuals),idx);
-        
-        if isempty(row)
-            output_txt{1}=['no residual has coordinates x,y' num2str(x1) '' num2str(y1)] ;
-        else
-            
-            output_txt=cell(5,1);
-            
-            % output_txt is what is shown on the screen
-            output_txt(1,1) = {['Residual equal to: ',num2str(y1,4)]};
-            
-            % Add information about the corresponding row label of what has
-            % been selected
-            output_txt{3,1} = ['Unit name: ' num2str(cell2mat(out.label(row)))];
-            
-            if any(strcmp(fieldnames(out),'class'))
-                if strcmp(out.class,'MMregeda')
-                    output_txt{2,1} = ['eff=' num2str(x1)];
-                    output_txt{4,1} = ['weight=' num2str(out.Weights(row,col))];
-                    
-                elseif strcmp(out.class,'Sregeda')
-                    output_txt{2,1} = ['bdp=' num2str(x1)];
-                    output_txt{4,1} = ['weight=' num2str(out.Weights(row,col))];
-                    
-                elseif strcmp(out.class,'MPDPeda')
-                    output_txt{2,1} = ['alpha=' num2str(x1)];
-                    
-                else
-                    % Add information about the step of the search which is under
-                    % investigation or the value of bdp or the value of eff
-                    output_txt{2,1} = ['Step m=' num2str(x1)];
-                    
-                    
-                    % Add information about the step (to be precise the last three
-                    % steps) in which the selected unit entered the search
-                    idx = find(Un(:,2:end) == row,3,'last');
-                    [row,~] = ind2sub(size(Un(:,2:end)),idx);
-                    if isempty(row)
-                        output_txt{4,1} = ['Unit entered before step m=' num2str(Un(1,1))];
-                    elseif length(row)<2
-                        output_txt{4,1} = ['Unit entered in step m=' num2str(Un(row,1))];
-                    elseif length(row)==2
-                        output_txt{4,1} = ['Unit entered in step m=' num2str(Un(row(1),1)) ' and then in step m=' num2str(Un(row(2),1))];
-                    else
-                        output_txt{4,1} = ['Unit entered in steps m=' num2str(Un(row(1),1)) ', m=' num2str(Un(row(2),1)) ' and m=' num2str(Un(row(3),1))];
-                    end
-                end
-            end
-        end
-    end
-
-if options.msg==1
-    disp('standard')
-    disp(standard)
-    disp('fground')
-    disp(fground)
-    disp('bground')
-    disp(bground)
-end
-
-% Return the handles from boxplot only if the user requested them.
-if nargout>0
-    plotopt=cell(6,1);
-    plotopt{1}='standard';
-    plotopt{2}=standard;
-    plotopt{3}='fground';
-    plotopt{4}=fground;
-    plotopt{5}='bground';
-    plotopt{6}=bground;
-end
-
-end
->>>>>>> 055ea8ef
 %FScategory:VIS-Reg