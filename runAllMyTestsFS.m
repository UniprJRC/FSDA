
%% Load necessary elements for performance test
% load OUT
run addFSDA2path
FileName='addFSDA2path';
FullPath=which(FileName);
%Navigate to the main folder of FSDA
FSDAroot=fileparts(FullPath);
cd(FSDAroot)
% Specify subfolders of main folders for which contents file has to be
% created
InclDir={'graphics' 'regression' 'multivariate' 'clustering' 'combinatorial' ...
    'examples' 'utilities' 'utilities_stat' 'utilities_help'};
ExclDir={'privateFS'  'datasets'};
% Create list of folders which must have the personalized contents file
list = findDir(FSDAroot,'InclDir',InclDir,'ExclDir',ExclDir);
% Crete personalized contents file for main folder of FSDA
% and required subfolders.
force=false;
[FilesIncluded,FilesExcluded]=makecontentsfileFS('dirpath',list,'FilterFileContent','%FScategory:','force',force,'printOutputCell','Contents.m');
disp('List of files which have been excluded (with path)')
disp(FilesExcluded(:,[1 9]))
[~,OUT]=publishFSallFiles(FilesIncluded, 'evalCode','false',...
    'write2file',false,'ErrWrngSeeAlso',false);

%% Category to test
cat2test=getenv('CATEGORY_TO_TEST');
disp('---------------')
disp('Test for category:')
disp(cat2test)
disp('---------------')

% VIS GUI     MULT CLUS REG UTI
if strcmp(cat2test,'graphics')
    str=regexp(FilesIncluded(:,8),'VIS*');
    boo1=~cellfun(@isempty,str);
    str=regexp(FilesIncluded(:,8),'GUI');
    boo2=~cellfun(@isempty,str);
    boo=boo1 | boo2;
    
elseif strcmp(cat2test,'multivariate')
    str=regexp(FilesIncluded(:,8),'MULT*');
    strnot1=regexp(FilesIncluded(:,8),'CLUS-RobClaMULT');
    boo=~cellfun(@isempty,str) & cellfun(@isempty,strnot1);
    
elseif strcmp(cat2test,'multivariate-clustering')
    str=regexp(FilesIncluded(:,8),'CLUS-RobClaMULT');
    boo=~cellfun(@isempty,str);
    
elseif strcmp(cat2test,'regression-clustering')
    str=regexp(FilesIncluded(:,8),'CLUS-RobClaREG');
    boo=~cellfun(@isempty,str);
    
elseif strcmp(cat2test,'mixsim')
    str=regexp(FilesIncluded(:,8),'CLUS-MixSim');
    boo=~cellfun(@isempty,str);
    
elseif strcmp(cat2test,'regression')
    str=regexp(FilesIncluded(:,8),'REG-Regression');
    boo=~cellfun(@isempty,str);
    OUT=OUT(boo,:);
    FilesIncluded=FilesIncluded(boo,:);
    
    str=regexp(FilesIncluded(:,1),'(TS)|(ts)*');
    boo=cellfun(@isempty,str);
    
elseif strcmp(cat2test,'regressionTS')
    str=regexp(FilesIncluded(:,8),'REG-Regression');
    boo=~cellfun(@isempty,str);
    OUT=OUT(boo,:);
    FilesIncluded=FilesIncluded(boo,:);
    str=regexp(FilesIncluded(:,1),'(TS)|(ts)*');
    booTS=~cellfun(@isempty,str);
    % Remove LTSts
    str=regexp(FilesIncluded(:,1),'LTSts.m');
    booNotLTSts=cellfun(@isempty,str);
    boo=booTS & booNotLTSts;
    
elseif strcmp(cat2test,'regressionLTSts')
    str=regexp(FilesIncluded(:,1),'LTSts.m');
    boo=~cellfun(@isempty,str);
    
elseif strcmp(cat2test,'regressionEXT')
    str=regexp(FilesIncluded(:,8),'REG-*');
    strnot1=regexp(FilesIncluded(:,8),'REG-Regression');
    strnot2=regexp(FilesIncluded(:,8),'CLUS-RobClaREG');
    boo=~cellfun(@isempty,str) & cellfun(@isempty,strnot1) & cellfun(@isempty,strnot2);
    
elseif strcmp(cat2test,'utilities')
    str=regexp(FilesIncluded(:,8),'UTI*');
    boo=~cellfun(@isempty,str);
    
else
    error('FSDA:runTests:WrgCLS','Wrong class')
end

OUT=OUT(boo,:);
FilesIncluded=FilesIncluded(boo,:);


ij=1;
nfiles=length(OUT);
sz=[5000, 7];
TotSummary = table('Size',sz,'VariableTypes',{'cellstr' 'cellstr' 'cellstr' 'double' 'double' 'cellstr' 'cellstr'},...
    'VariableNames',{'FileName' 'Category', 'Identifier' 'MeanTime' 'MedianTime'  'Code' 'TestActivity'});

% [tmp]=publishFS('existFS', 'evalCode','false',...
%     'write2file',false,'ErrWrngSeeAlso',false);
% disp(tmp)


%% Performance and Testing part
% make sure to be in the FSDAroot
cd(FSDAroot)

% Use perf = true if for each example you want run runperf.m
% Use perf = true if for each example you want run runtests.m
perf = false;
<<<<<<< HEAD
=======
testpath= ['tests-' cat2test];
mkdir(testpath);

>>>>>>> adae119d

for i=1:nfiles
    clc
    disp(['Filename ' FilesIncluded{i,1}])
    disp(['Executing file ' FilesIncluded{i,1} '  Number  ' num2str(i) ' of ' num2str(nfiles)])
    
    Ex=OUT{i,1}.Ex;
    
    Extra=OUT{i,1}.ExtraEx;
    Excomb=[Ex;Extra];
    for iEx=1:size(Excomb,1)
        disp(['Running example number ' num2str(iEx)  ' of '   num2str(size(Excomb,1)) '  File: '  FilesIncluded{i,1}]);
        
        close all
        Exi=Excomb{iEx,3};
        if ~isempty(Exi) && isempty(strfind(Excomb{iEx,1},'Interactive example'))
            
            Exi=regexprep(Exi,'&lt;','<');
            Exi=regexprep(Exi,'&gt;','>');
            close all
            if iEx==1
                Exif=[Exi,newline,'close all',newline 'save tempfileWS'];
            else
                Exif=['load tempfileWS',newline,Exi,newline,'close all',newline, 'save tempfileWS'];
            end
            
<<<<<<< HEAD
            % Write Exif to a file
            file1ID=fopen('tempfile.m','w');
=======
            % Write Exif to a file which name begins with 'text'
            filename2open=[testpath '/test' FilesIncluded{i,1}(1:end-2) '_' num2str(iEx) ...
                'of'  num2str(size(Excomb,1)) FilesIncluded{i,1}(end-1:end)];
            file1ID=fopen(filename2open,'w');
            %file1ID=fopen('tempfile.m','w');
>>>>>>> adae119d
            fprintf(file1ID,'%s',Exif);
            fclose('all');
            try
                if perf==1
                    outp=runperf('tempfile.m');
                    MeanS=outp.sampleSummary.Mean;
                    FindNaN=isnan(MeanS);
                    MeanS=MeanS(~FindNaN);
                    TotSummary{ij,'MeanTime'}= MeanS;
                    
                    MedianS=outp.sampleSummary.Median;
                    MedianS=MedianS(~FindNaN);
                    TotSummary{ij,'MedianTime'}= MedianS;
                    
                    % TotSummary{ij,'MedianTime'}= outp.sampleSummary.Median;
                    TotSummary(ij,'TestActivity')={outp.TestActivity};
                else
<<<<<<< HEAD
                    tic
                    outp=runtests('tempfile.m');
                    time=toc;
                    TotSummary{ij,'MeanTime'}=time;
                end
                TotSummary(ij,'Code')=Ex(1,3);
                TotSummary(ij,'FileName')=FilesIncluded(i,1);
                TotSummary(ij,'Category')=FilesIncluded(i,8);
                TotSummary(ij,'Identifier')={['Ex' num2str(iEx)]};
=======
                    %tic
                    %outp=runtests(filename2open);
                    %time=toc;
                    %TotSummary{ij,'MeanTime'}=time;
                end
%                 TotSummary(ij,'Code')=Ex(1,3);
%                 TotSummary(ij,'FileName')=FilesIncluded(i,1);
%                 TotSummary(ij,'Category')=FilesIncluded(i,8);
%                 TotSummary(ij,'Identifier')={['Ex' num2str(iEx)]};
>>>>>>> adae119d
                ij=ij+1;
            catch
                disp(['Error on example ' num2str(iEx)])
                disp(['Name of the file: '  FilesIncluded{i,1}])
                warning('Stop here')
            end
        else
            disp('Interactive example')
        end
    end
    % disp(['Error on the following function: (fx .num:)' int2str(i)])
    % OUT{i,1}.titl;
end

<<<<<<< HEAD
TotSummary1=TotSummary(1:ij-1,:);
disp(TotSummary1)
=======
cd(testpath);
testResults = runtests;
cd ..
save ([cat2test '_testResults.mat'], 'testResults')
%rmdir('tests', 's')

% TotSummary1=TotSummary(1:ij-1,:);
% disp(TotSummary1)
% cfol=pwd
% FSDAroot 
% filename = [FSDAroot '/test-results/' cat2test '_test.xlsx'];
% writetable(TotSummary1,filename,'Sheet',1,'Range','A1');

>>>>>>> adae119d
<|MERGE_RESOLUTION|>--- conflicted
+++ resolved
@@ -116,12 +116,9 @@
 % Use perf = true if for each example you want run runperf.m
 % Use perf = true if for each example you want run runtests.m
 perf = false;
-<<<<<<< HEAD
-=======
 testpath= ['tests-' cat2test];
 mkdir(testpath);
 
->>>>>>> adae119d
 
 for i=1:nfiles
     clc
@@ -148,16 +145,11 @@
                 Exif=['load tempfileWS',newline,Exi,newline,'close all',newline, 'save tempfileWS'];
             end
             
-<<<<<<< HEAD
-            % Write Exif to a file
-            file1ID=fopen('tempfile.m','w');
-=======
             % Write Exif to a file which name begins with 'text'
             filename2open=[testpath '/test' FilesIncluded{i,1}(1:end-2) '_' num2str(iEx) ...
                 'of'  num2str(size(Excomb,1)) FilesIncluded{i,1}(end-1:end)];
             file1ID=fopen(filename2open,'w');
             %file1ID=fopen('tempfile.m','w');
->>>>>>> adae119d
             fprintf(file1ID,'%s',Exif);
             fclose('all');
             try
@@ -175,17 +167,6 @@
                     % TotSummary{ij,'MedianTime'}= outp.sampleSummary.Median;
                     TotSummary(ij,'TestActivity')={outp.TestActivity};
                 else
-<<<<<<< HEAD
-                    tic
-                    outp=runtests('tempfile.m');
-                    time=toc;
-                    TotSummary{ij,'MeanTime'}=time;
-                end
-                TotSummary(ij,'Code')=Ex(1,3);
-                TotSummary(ij,'FileName')=FilesIncluded(i,1);
-                TotSummary(ij,'Category')=FilesIncluded(i,8);
-                TotSummary(ij,'Identifier')={['Ex' num2str(iEx)]};
-=======
                     %tic
                     %outp=runtests(filename2open);
                     %time=toc;
@@ -195,7 +176,6 @@
 %                 TotSummary(ij,'FileName')=FilesIncluded(i,1);
 %                 TotSummary(ij,'Category')=FilesIncluded(i,8);
 %                 TotSummary(ij,'Identifier')={['Ex' num2str(iEx)]};
->>>>>>> adae119d
                 ij=ij+1;
             catch
                 disp(['Error on example ' num2str(iEx)])
@@ -210,10 +190,6 @@
     % OUT{i,1}.titl;
 end
 
-<<<<<<< HEAD
-TotSummary1=TotSummary(1:ij-1,:);
-disp(TotSummary1)
-=======
 cd(testpath);
 testResults = runtests;
 cd ..
@@ -227,4 +203,3 @@
 % filename = [FSDAroot '/test-results/' cat2test '_test.xlsx'];
 % writetable(TotSummary1,filename,'Sheet',1,'Range','A1');
 
->>>>>>> adae119d
