--- conflicted
+++ resolved
@@ -66,22 +66,12 @@
 %               Example - 'textlab',true
 %               Data Types - boolean
 %
-<<<<<<< HEAD
-% nocheck :       Check input arguments. Boolean.
-%               If nocheck is equal to true no check is performed on
-%               matrix y and matrix X. Notice that y and X are left
-%               unchanged. In other words the additional column of ones
-%               for the intercept is not added. As default nocheck=false.
-%               Example - 'nocheck',true
-%               Data Types - boolean
-=======
 %   units:      Units to remove. Vector.
 %               Vector containing the list of
 %               units which has to be removed in the computation of the
 %               test. The default is to use all units
 %               Example - 'units',[1,3] removes units 1 and 3
 %               Data Types - double
->>>>>>> 55349898
 %
 %
 % Output:
