function [out]=addt(y,X,w,varargin)
%addt produces the t test for an additional explanatory variable
%
%<a href="matlab: docsearchFS('addt')">Link to the help page for this function</a>
%
% Required input arguments:
%
%       y:  A vector with n elements that contains the response variable.
%           y can be both a row of column vector.
%       X:  Data matrix of explanatory variables (also called
%           'regressors').
%           Rows of X represent observations and columns represent
%           variables.
%           Missing values (NaN's) and infinite values (Inf's) are allowed,
%           since observations (rows) with missing or infinite values will
%           automatically be excluded from the computations.
%       w:  added variable. Vector. n-x-1 vector containing the additional
%           explanatory variable whose t test must be computed.
%
% Optional input arguments:
%
%  intercept :  Indicator for constant term. Scalar.
%               If 1, a model with
%               constant term will be fitted (default), else no constant
%               term will be included.
%               Example - 'intercept',1
%               Data Types - double
<<<<<<< HEAD
=======
%
>>>>>>> adae119d
%   la:         Transformation parameter. Scalar | '' (empty value).
%               It specifies for which Box Cox
%               transformation parameter it is necessary to compute the t
%               statistic for the additional variable. If la is an empty
%               value (default) no transformation is used.
%               Example - 'la',0.5 tests square root transformation
%               Data Types - double
<<<<<<< HEAD
=======
%
>>>>>>> adae119d
%   plots:      Plot on the screen. Scalar.
%               If plots=1 the added variable
%               plot is produced else (default) no plot is produced.
%               Example - 'plots',1
%               Data Types - double
<<<<<<< HEAD
=======
%
>>>>>>> adae119d
%   units:      Units to remove. Vector.
%               Vector containing the list of
%               units which has to be removed in the computation of the
%               test. The default is to use all units
%               Example - 'units',[1,3] removes units 1 and 3
%               Data Types - double
<<<<<<< HEAD
=======
%
>>>>>>> adae119d
%   textlab:    Labels of units in the plot. Character. If textlab=''
%               default no text label is written on the plot
%               for units else text label of units are added on the plot
%               Example - 'textlab','1'
%               Data Types - char
<<<<<<< HEAD
=======
%
>>>>>>> adae119d
%   FontSize:   Label font size inside plot. Scalar. It controls the
%               fontsize of the labels of the axes and eventual plot
%               labels. Default value is 10
%               Example - 'FontSize',14
%               Data Types - double
<<<<<<< HEAD
=======
%
>>>>>>> adae119d
%   SizeAxesNum: Font size of axes numbers. Scalar. It controls the
%               fontsize of the numbers of the
%               axes. Default value is 10
%               Example - SizeAxesNum,12
%               Data Types - double
%
% Output:
%
%         out:   structure which contains the following fields
%
%       out.b=          estimate of the slope for additional explanatory
%                       variable
%       out.S2add=  estimate of $s^2$ of the model which contains the
%                       additional explanatory variable
%       out.Tadd=         t statistic for additional explanatory variable
%       out.pval=         p-value of the t statistic
%
%
% See also FSRaddt
%
% References:
%
% Atkinson, A.C. and Riani, M. (2000), "Robust Diagnostic Regression
% Analysis", Springer Verlag, New York.
%
% Copyright 2008-2019.
% Written by FSDA team
%
%
%<a href="matlab: docsearchFS('addt')">Link to the help page for this function</a>
%
%$LastChangedDate::                      $: Date of the last commit

% Examples:

%{
    %% addt with all default options.
    % Compute the t test for an additional regressor.
    XX=load('wool.txt');
    y=log(XX(:,end));
    X=XX(:,1:end-2);
    w=XX(:,end-1);
    [out]=addt(y,X,w);
    
    % out.Tadd (equal to -8.9707) is exactly equal to stats.tstat.t(4)
    % obtained as
    
    whichstats = {'tstat','mse'};
    stats = regstats(y,XX(:,1:end-1),'linear',whichstats);
    
    % Similarly out.S2add (equal to 0.0345) is exactly equal to stats.mse (estimate of
    % \sigma^2 for augmented model)
%}

%{
    %% addt with optional arguments.
    % Excluding one observation from the sample; compare the added variable plot
    % based on all units with that which excludes unit 43.
    load('multiple_regression.txt');
    y=multiple_regression(:,4);
    X=multiple_regression(:,1:3);
    [out]=addt(y,X(:,2:3),X(:,1),'plots',1,'units',[43]','textlab','y');
%}

%{
    %% Excluding more than one observation from the sample.
    % Compare the added variable plot based on all units with that which excludes units
    % 9,21,30,31,38 and 47.
    load('multiple_regression.txt');
    y=multiple_regression(:,4);
    X=multiple_regression(:,1:3);
    [out]=addt(y,X(:,2:3),X(:,1),'plots',1,'units',[9 21 30 31 38 47]','textlab','y');
%}
%
%
<<<<<<< HEAD
%% User options
=======
%% Beginning of code 

% User options
>>>>>>> adae119d

if nargin<3
    error('FSDA:addt:missingInputs','A required input argument is missing.')
end

la='';
units='';
textlab='';
FontSize=10;
SizeAxesNum=10;
nocheck=0;
plots=0;


if nargin > 3
    options=struct('intercept',1,'plots',plots,'la',la,'units',units,'textlab',textlab,...
        'FontSize',FontSize,'SizeAxesNum',SizeAxesNum,'nocheck',nocheck);
    
    UserOptions=varargin(1:2:length(varargin));
    if ~isempty(UserOptions)
        % Check if number of supplied options is valid
        if length(varargin) ~= 2*length(UserOptions)
            error('FSDA:addt:WrongInputOpt','Number of supplied options is invalid. Probably values for some parameters are missing.');
        end
        % Check if user options are valid options
        chkoptions(options,UserOptions)
    end
    
    % We overwrite inside structure options the default values with those
    % chosen by the user
    for i=1:2:length(varargin)
        options.(varargin{i})=varargin{i+1};
    end
    
    la=options.la;
    plots=options.plots;
    units=options.units;
    textlab=options.textlab;
    
    % FontSize = font size of the axes labels
    FontSize =options.FontSize;
    % FontSizeAxes = font size for the axes numbers
    SizeAxesNum=options.SizeAxesNum;
end
%% t test for an additional explanatory variable

nnargin=nargin;
vvarargin=varargin;
[y,X,n,p] = chkinputR(y,X,nnargin,vvarargin);

[~, R] = qr(X,0);
E = X/R;
A = -E*E';
sel=1:n;
siz = size(A);
% Find linear indexes
% It is better to compute linind directly rather than calling sub2ind
% linind=sub2ind(siz,sel,sel);
linind = sel + (sel - 1).*siz(1);


A(linind)=1+A(linind);
% Notice that:
% -E*E' = matrix -H = -X*inv(X'X)*X' computed through qr decomposition
% A = Matrix I - H

if ~isempty(la)
    %geometric mean of the y
    G=exp(mean(log(y)));
    if la==0
        z=G*log(y);
    else
        z=(y.^la-1)/(la*G^(la-1));
    end
else
    z=y;
end

Az=A*z;
r=z'*Az;
Aw=A*w;
zAw=z'*Aw;
wAw=w'*Aw;

if wAw <1e-12
    Sz_square=NaN;
    Tl=NaN;
    b=NaN;
    pval=NaN;
    warning('FSDA:addt:NearlySingularMatrix','The augmented X matrix is nearly singular');
else
    % b=regress(Az,Aw);
    b=zAw/wAw;
    
    Sz=sqrt(r-zAw^2/wAw); % See Atkinson (1985) p. 98
    Sz_square=Sz^2/(n-p-1);
    
    if abs(real(Sz)) > 0.0000001
        % Compute t-statistic
        Tl=zAw*sqrt(n-p-1)/(Sz*sqrt(wAw));
        % Compute p-value of t-statistic
        pval=2*(1-tcdf(abs(Tl),n-p-1));
    else
        Tl=NaN;
        pval=NaN;
    end
end


% Store results in structure out.
out.b=b;
out.S2add=Sz_square;
out.Tadd=Tl;
out.pval=pval;


%% Added variable plot

if plots==1
    if ~isempty(units)
        sel=setdiff(1:length(y),units);
        [outsel]=addt(y(sel),X(sel,2:end),w(sel),'plots',0);
        
        plot(Aw(sel),Az(sel),'+b','MarkerSize',FontSize);
        hold('on');
        plot(Aw(units),Az(units),'or','MarkerSize',6,'MarkerFaceColor','r');
        
        xlimits = get(gca,'Xlim');
        % Superimpose line based on all units
        line(xlimits , b.*xlimits,'Color','r','LineWidth',2);
        % Superimposed line based on reduced set of units
        line(xlimits , outsel.b.*xlimits,'LineWidth',2);
        if ~isempty(textlab)
            text(Aw(units)+0.05,Az(units),num2str(units),'FontSize',FontSize);
        end
        set(gca,'FontSize',SizeAxesNum)
        
        xlabel('Aw','Fontsize',FontSize);
        ylabel('Ay','Fontsize',FontSize);
        % Format for the legend
        forleg='%11.3g';
        forleg1='%3.2g';
        
        legend('Normal units','Excluded units',['Fit on all units tstat=' num2str(Tl,forleg) ' (pval=' num2str(pval,forleg1) ')'],...
            ['Fit on subset tstat=' num2str(outsel.Tadd,forleg) ' (pval=' num2str(outsel.pval,forleg1) ')'])
        hold('off');
        
        %olsline(2)
    else
        plot(Aw,Az,'+');
        xlimits = get(gca,'Xlim');
        % Superimpose line based on all units
        line(xlimits, b.*xlimits,'LineWidth',3);
        set(gca,'FontSize',SizeAxesNum)
        
        xlabel('Aw','Fontsize',FontSize);
        ylabel('Ay','Fontsize',FontSize);
        
    end
    
    % Make the legends clickable.
    hLines = findobj(gca, 'type', 'line');
    eLegend = cell(length(hLines), 1);
    for iLines = 1:length(hLines)
        eLegend{iLines} = get(hLines(iLines), 'DisplayName');
    end
    clickableMultiLegend(hLines, eLegend{:});
    
    % and freeze the scaling at the current limits
    axis(axis); % equivalent to "axis manual";
    
end

end
%FScategory:REG-Regression<|MERGE_RESOLUTION|>--- conflicted
+++ resolved
@@ -25,10 +25,7 @@
 %               term will be included.
 %               Example - 'intercept',1
 %               Data Types - double
-<<<<<<< HEAD
-=======
-%
->>>>>>> adae119d
+%
 %   la:         Transformation parameter. Scalar | '' (empty value).
 %               It specifies for which Box Cox
 %               transformation parameter it is necessary to compute the t
@@ -36,47 +33,32 @@
 %               value (default) no transformation is used.
 %               Example - 'la',0.5 tests square root transformation
 %               Data Types - double
-<<<<<<< HEAD
-=======
-%
->>>>>>> adae119d
+%
 %   plots:      Plot on the screen. Scalar.
 %               If plots=1 the added variable
 %               plot is produced else (default) no plot is produced.
 %               Example - 'plots',1
 %               Data Types - double
-<<<<<<< HEAD
-=======
-%
->>>>>>> adae119d
+%
 %   units:      Units to remove. Vector.
 %               Vector containing the list of
 %               units which has to be removed in the computation of the
 %               test. The default is to use all units
 %               Example - 'units',[1,3] removes units 1 and 3
 %               Data Types - double
-<<<<<<< HEAD
-=======
-%
->>>>>>> adae119d
+%
 %   textlab:    Labels of units in the plot. Character. If textlab=''
 %               default no text label is written on the plot
 %               for units else text label of units are added on the plot
 %               Example - 'textlab','1'
 %               Data Types - char
-<<<<<<< HEAD
-=======
-%
->>>>>>> adae119d
+%
 %   FontSize:   Label font size inside plot. Scalar. It controls the
 %               fontsize of the labels of the axes and eventual plot
 %               labels. Default value is 10
 %               Example - 'FontSize',14
 %               Data Types - double
-<<<<<<< HEAD
-=======
-%
->>>>>>> adae119d
+%
 %   SizeAxesNum: Font size of axes numbers. Scalar. It controls the
 %               fontsize of the numbers of the
 %               axes. Default value is 10
@@ -152,13 +134,9 @@
 %}
 %
 %
-<<<<<<< HEAD
-%% User options
-=======
 %% Beginning of code 
 
 % User options
->>>>>>> adae119d
 
 if nargin<3
     error('FSDA:addt:missingInputs','A required input argument is missing.')
