--- conflicted
+++ resolved
@@ -62,19 +62,13 @@
 %               step we just use prior information
 %               Example - 'init',100 starts monitoring from step m=100
 %               Data Types - double
-<<<<<<< HEAD
-=======
-%
->>>>>>> adf72d48
+%
 %  intercept :   Indicator for constant term. Scalar.
 %               If 1, a model with constant term will be fitted (default),
 %               else no constant term will be included.
 %               Example - 'intercept',1
 %               Data Types - double
-<<<<<<< HEAD
-=======
-%
->>>>>>> adf72d48
+%
 % modeltype:    Parametric function to be used in the skedastic equation.
 %               String.
 %               If modeltype is 'arc' (default) than the skedastic function is
@@ -92,29 +86,19 @@
 %               \]
 %               Example - 'modeltype','har'
 %               Data Types - string
-<<<<<<< HEAD
-%  plots :    Plot on the screen. Scalar.
-%               If equal to one a plot of Bayesian minimum deletion residual
-%               appears  on the screen with 1 per cent, 50 per cent and 99 per cent confidence
-%               bands else (default) no plot is shown.
-=======
 %
 %  plots :      Plot on the screen. Scalar.
 %               If equal to one a plot of Bayesian minimum deletion
 %               residual appears  on the screen with 1 per cent, 50 per
 %               cent and 99 per cent confidence bands else (default) no
 %               plot is shown.
->>>>>>> adf72d48
 %               Remark. the plot which is produced is very simple. In order
 %               to control a series of options in this plot and in order to
 %               connect it dynamically to the other forward plots it is necessary to use
 %               function mdrplot
 %                 Example - 'plots',1
 %                 Data Types - double
-<<<<<<< HEAD
-=======
-%
->>>>>>> adf72d48
+%
 %  nocheck:   Check input arguments. Scalar.
 %               If nocheck is equal to 1 no check is performed on
 %               matrix y and matrix X. Notice that y and X are left
@@ -122,10 +106,7 @@
 %               the intercept is not added. As default nocheck=0.
 %               Example - 'nocheck',1
 %               Data Types - double
-<<<<<<< HEAD
-=======
-%
->>>>>>> adf72d48
+%
 %  msg  :    Level of output to display. Scalar.
 %               It controls whether to display or not messages
 %               about great interchange on the screen
@@ -133,10 +114,7 @@
 %               else no message is displayed on the screen
 %               Example - 'msg',1
 %               Data Types - double
-<<<<<<< HEAD
-=======
-%
->>>>>>> adf72d48
+%
 % gridsearch:   Algorithm to be used. Scalar.
 %               If gridsearch ==1 grid search will be used else the
 %               scoring algorith will be used.
@@ -144,20 +122,13 @@
 %               Data Types - double
 %               REMARK: the grid search has only been implemented when
 %               there is just one explantory variable which controls
-<<<<<<< HEAD
-%               heteroskedasticity
-=======
 %               heteroskedasticity.
 %
->>>>>>> adf72d48
 %  constr :    units which are forced to join the search in the last r steps. Vector.
 %               r x 1 vector. The default is constr=''.  No constraint is imposed
 %               Example - 'constr',[1 6 3]
 %               Data Types - double
-<<<<<<< HEAD
-=======
-%
->>>>>>> adf72d48
+%
 % bsbmfullrank :It tells how to behave in case subset at step m
 %               (say bsbm) produces a non singular X. Scalar.
 %               In other words, this options controls what to do when rank(X(bsbm,:)) is
@@ -169,10 +140,7 @@
 %               found in the previous step.
 %               Example - 'bsbmfullrank',0
 %               Data Types - double
-<<<<<<< HEAD
-=======
-%
->>>>>>> adf72d48
+%
 %   bsbsteps :  Save the units forming subsets (and weights vector) in
 %               selected steps. Vector.
 %               It specifies for which steps of the fwd search it is
@@ -379,13 +347,9 @@
 %}
 
 
-<<<<<<< HEAD
-%% Input parameters checking
-=======
 %% Beginning of code 
 
 % Input parameters checking
->>>>>>> adf72d48
 
 nnargin=nargin;
 vvarargin=varargin;
