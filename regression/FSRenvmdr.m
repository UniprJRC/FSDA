--- conflicted
+++ resolved
@@ -21,10 +21,7 @@
 %                   min(3*p+1,floor(0.5*(n+p+1))), otherwise.
 %               Example - 'init',100 starts monitoring from step m=100
 %               Data Types - double
-<<<<<<< HEAD
-=======
-%
->>>>>>> adae119d
+%
 %  prob:    quantiles for which envelopes have
 %               to be computed. Vector.
 %               1 x k vector containing quantiles for which envelopes have
@@ -127,14 +124,9 @@
     xlabel('Subset size m');
 %}
 
-<<<<<<< HEAD
-
-%% Input parameters checks
-=======
 %% Beginning of code
 
 % Input parameters checks
->>>>>>> adae119d
 
 if ~isscalar(n) || isempty(n) || isnan(n)
     error('FSDA:FSRenvmdr:missingInputs','n must be scalar non empty and non missing!!');
