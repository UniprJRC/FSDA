--- conflicted
+++ resolved
@@ -35,13 +35,8 @@
 %                       (default),  else no constant term will be included.
 %                       Example - 'intercept',1
 %                       Data Types - double
-<<<<<<< HEAD
+%
 %    bayes      : Prior information. Structure.
-%
-=======
-%
-%    bayes      : Prior information. Structure.
->>>>>>> adae119d
 %                       It contains the following fields
 %               bayes.beta0=  p-times-1 vector containing prior mean of \beta
 %               bayes.R    =  p-times-p positive definite matrix which can be
@@ -74,15 +69,9 @@
 %               mean $\beta_0$ and (conditional on $\tau_0$) covariance
 %               $(1/\tau_0) (X_0'X_0)^{-1}$.
 %               $\beta \sim N(    \beta_0, (1/\tau_0) (X_0'X_0)^{-1}    )$
-<<<<<<< HEAD
-%
 %                     Example - bayes=struct;bayes.R=R;bayes.n0=n0;bayes.beta0=beta0;bayes.tau0=tau0;
 %                     Data Types - double
-=======
-%                     Example - bayes=struct;bayes.R=R;bayes.n0=n0;bayes.beta0=beta0;bayes.tau0=tau0;
-%                     Data Types - double
-%
->>>>>>> adae119d
+%
 % plots   :    Plot on the screen. Scalar.
 %                 If plots=1 (default) the plot of minimum deletion
 %                 residual with envelopes based on n observations and the
@@ -93,10 +82,7 @@
 %                 Else no plot is produced.
 %                 Example - 'plots',1
 %                 Data Types - double
-<<<<<<< HEAD
-=======
-%
->>>>>>> adae119d
+%
 %       init    :  Search initialization. Scalar.
 %                   scalar which specifies the initial subset size to start
 %                   monitoring exceedances of minimum deletion residual, if
@@ -105,22 +91,15 @@
 %                   min(3*p+1,floor(0.5*(n+p+1))), otherwise.
 %                   Example - 'init',100 starts monitoring from step m=100
 %                   Data Types - double
-<<<<<<< HEAD
-%   nocheck : Check input arguments. Scalar.
-=======
 %
 %   nocheck :        Check input arguments. Scalar.
->>>>>>> adae119d
 %                    If nocheck is equal to 1 no check is performed on
 %                    matrix y and matrix X. Notice that y and X are left
 %                    unchanged. In other words the additional column of ones
 %                     for the intercept is not added. As default nocheck=0.
 %                   Example - 'nocheck',1
 %                   Data Types - double
-<<<<<<< HEAD
-=======
-%
->>>>>>> adae119d
+%
 %    bivarfit :  Superimpose bivariate least square lines. Character.
 %                   This option adds one or more least square lines, based on
 %                   SIMPLE REGRESSION of y on Xi, to the plots of y|Xi.
@@ -142,10 +121,7 @@
 %                   of mixtures.
 %                 Example - 'bivarfit',2
 %                 Data Types - char
-<<<<<<< HEAD
-=======
-%
->>>>>>> adae119d
+%
 %       multivarfit : Superimpose multivariate least square lines. Character.
 %                   This option adds one or more least square lines, based on
 %                   MULTIVARIATE REGRESSION of y on X, to the plots of y|Xi.
@@ -165,20 +141,14 @@
 %                   (i.e. the normal units).
 %                 Example - 'multivarfit','1'
 %                 Data Types - char
-<<<<<<< HEAD
-=======
-%
->>>>>>> adae119d
+%
 %      labeladd : Add outlier labels in plot. Character.
 %                 If this option is '1',  we label the outliers with the
 %                 unit row index in matrices X and y. The default value is
 %                 labeladd='', i.e. no label is added.
 %                 Example - 'labeladd','1'
 %                 Data Types - char
-<<<<<<< HEAD
-=======
-%
->>>>>>> adae119d
+%
 %       nameX  :  Add variable labels in plot. Cell array of strings.
 %                 cell array of strings of length p containing the labels of
 %                 the variables of the regression dataset. If it is empty
@@ -190,30 +160,21 @@
 %               character containing the label of the response
 %               Example - 'namey','NameOfResponse'
 %               Data Types - char
-<<<<<<< HEAD
-=======
-%
->>>>>>> adae119d
+%
 %       ylim   :   Control y scale in plot. Vector.
 %                   vector with two elements controlling minimum and maximum
 %                 on the y axis. Default value is '' (automatic scale)
 %               Example - 'ylim','[0,10]' sets the minim value to 0 and the
 %               max to 10 on the y axis
 %               Data Types - double
-<<<<<<< HEAD
-=======
-%
->>>>>>> adae119d
+%
 %       xlim   :   Control x scale in plot. Vector.
 %                  vector with two elements controlling minimum and maximum
 %                 on the x axis. Default value is '' (automatic scale)
 %               Example - 'xlim','[0,10]' sets the minim value to 0 and the
 %               max to 10 on the x axis
 %               Data Types - double
-<<<<<<< HEAD
-=======
-%
->>>>>>> adae119d
+%
 %      bonflev  : Signal to use to identify outliers. Scalar.
 %                   option to be used if the distribution of the data is
 %                 strongly non normal and, thus, the general signal
@@ -232,10 +193,7 @@
 %                 based on consecutive exceedances.
 %               Example - 'bonflev',0.99
 %               Data Types - double
-<<<<<<< HEAD
-=======
-%
->>>>>>> adae119d
+%
 %       msg    :  Level of output to display. Scalar.
 %               scalar which controls whether to display or not messages
 %                 on the screen
@@ -738,13 +696,9 @@
     end
 %}
 
-<<<<<<< HEAD
-%% Input parameters checking
-=======
 %% Beginning of code 
 
 % Input parameters checking
->>>>>>> adae119d
 
 nnargin=nargin;
 vvarargin=varargin;
