--- conflicted
+++ resolved
@@ -27,10 +27,7 @@
 %               else, no constant term will be included.
 %               Example - 'intercept',1 
 %               Data Types - double
-<<<<<<< HEAD
-=======
-%
->>>>>>> adae119d
+%
 %      init   : Search initialization. Scalar. 
 %               It specifies the initial subset size to start
 %               monitoring the required quantities, if
@@ -39,20 +36,14 @@
 %                   min(3*p+1,floor(0.5*(n+p+1))), otherwise.
 %               Example - 'init',100 starts monitoring from step m=100 
 %               Data Types - double
-<<<<<<< HEAD
-=======
-%
->>>>>>> adae119d
+%
 %         h   : The number of observations that have determined the least
 %               trimmed squares estimator. Scalar.
 %               h is an integer greater or
 %               equal than [(n+p+1)/2] but smaller then n
 %                 Example - 'h',round(n*0,75) 
 %                 Data Types - double
-<<<<<<< HEAD
-=======
-%
->>>>>>> adae119d
+%
 %     nsamp   : Number of subsamples which will be extracted to find the
 %                 robust estimator. Scalar.
 %                   Number of subsamples which will be extracted to find the
@@ -62,20 +53,14 @@
 %               default is to extract all subsets otherwise just 1000.
 %                 Example - 'nsamp',1000 
 %                 Data Types - double
-<<<<<<< HEAD
-=======
-%
->>>>>>> adae119d
+%
 %         lms : Criterion to use to find the initlal
 %                 subset to initialize the search. Scalar.
 %                   If lms=1 (default) Least Median of Squares is
 %               computed, else Least Trimmed of Squares is computed.
 %                 Example - 'lms',1 
 %                 Data Types - double
-<<<<<<< HEAD
-=======
-%
->>>>>>> adae119d
+%
 %     nocheck : Check input arguments. Scalar.
 %               If nocheck is equal to 1 no check is performed on
 %               matrix y and matrix X. Note that y and X are left
@@ -83,14 +68,9 @@
 %               for the intercept is not added. As default nocheck=0.
 %               Example - 'nocheck',1 
 %               Data Types - double
-<<<<<<< HEAD
-%    smallpint: submodels to consider. Vector. It specifies which submodels (number of variables)
-%               must be considered. 
-=======
 %
 %    smallpint: submodels to consider. Vector. It specifies which submodels 
 %               (number of variables) must be considered. 
->>>>>>> adae119d
 %               The default is to consider all models
 %               from size 2 to size bigP-1. In other words, as default,
 %               smallpint=(bigP-1):-1:2.
@@ -100,10 +80,7 @@
 %               variables and a constant will be considered. ....
 %               Example - 'smallpint',3 
 %               Data Types - double
-<<<<<<< HEAD
-=======
-%
->>>>>>> adae119d
+%
 %      labels : names of the explanatory variables. Cell array of strings.
 %               Cell array of strings of length bigP-1 containing the
 %               names of the explanatory variables.
@@ -113,17 +90,11 @@
 %               (1,2,3,4,5,6,7,8,9,A,B,C,D,E,E,G,H,I,J,K,...,Z)
 %               Example - 'labels',{'1','2'} 
 %               Data Types - cell
-<<<<<<< HEAD
-%     fin_step: Initial and final step. Vector with two elements. Initial and final step of the search
-%               which has to be monitored to choose the best models as
-%               specified in scalar first_k. 
-=======
 %
 %     fin_step: Initial and final step. Vector with two elements.
 %               Initial and final step of the search which has to be
 %               monitored to choose the best models as specified in scalar
 %               first_k.
->>>>>>> adae119d
 %               The first element of the vector specifies the initial step of the search
 %               which has to be monitored to choose the best models as
 %               specified in scalar first_k below. The second element
@@ -145,10 +116,7 @@
 %               observations
 %               Example - 'fin_step',[1 50] 
 %               Data Types - double
-<<<<<<< HEAD
-=======
-%
->>>>>>> adae119d
+%
 %      first_k: Number of models to consider. Scalar. Number of best models to
 %               consider in each of the last fin_step. 
 %               For example if
@@ -157,10 +125,7 @@
 %               first_k=3
 %               Example - 'first_k',5
 %               Data Types - double
-<<<<<<< HEAD
-=======
-%
->>>>>>> adae119d
+%
 %       ignore: submodels to consider. Scalar. 
 %               If ignore=1, when dealing with p explanatory
 %               variables, the submodels of the models with p+1
@@ -171,10 +136,7 @@
 %               size p which contain a constant are considered
 %               Example - 'ignore',1
 %               Data Types - double
-<<<<<<< HEAD
-=======
-%
->>>>>>> adae119d
+%
 %   ExclThresh:  Exclusion threshold. Scalar.
 %               It has effect only if ignore=1.
 %               Exclusion threshold associated to the uppper
@@ -188,13 +150,9 @@
 %               models considered irrelevant are not considered
 %               Example - 'ExclThresh',0.9
 %               Data Types - double
-<<<<<<< HEAD
-%     meanmed : Boxes of tha candles. Scalar. It specifies how to construct the boxes of the candles. 
-=======
 %
 %     meanmed : Boxes of tha candles. Scalar. It specifies how to construct
 %               the boxes of the candles.
->>>>>>> adae119d
 %               If meanmed=1 boxes are constructed using mean and median
 %               else using the first and third quartile.
 %               Example - 'meanmed',1
@@ -216,10 +174,7 @@
 %               the candles overlap
 %               Example - 'rl',0.3
 %               Data Types - double
-<<<<<<< HEAD
-=======
-%
->>>>>>> adae119d
+%
 %     quant   :  quantiles for the horizontal lines
 %               associated with the confidence bands of Cp. Vector.
 %               The default is to plot 2.5% and
@@ -227,37 +182,25 @@
 %               quant=[0.025;0.975];
 %               Example - 'quant',[0.01;0.99]
 %               Data Types - double
-<<<<<<< HEAD
-=======
-%
->>>>>>> adae119d
+%
 %  CandleWidth:  width of the boxes associated with
 %               the central part of the search. Scalar.
 %               The default width is 0.05;
 %               Example - 'CandleWidth',0.01
 %               Data Types - double
-<<<<<<< HEAD
-=======
-%
->>>>>>> adae119d
+%
 %   LineWidth : Line Width (in points) for the vertical lines outside the 
 %               boxes of the candles. Scalar.
 %               The default LineWidth is 0.5 points.
 %               Example - 'LineWidth',0.01
 %               Data Types - double
-<<<<<<< HEAD
-=======
-%
->>>>>>> adae119d
+%
 %     ylimy   : minimum and maximum
 %               on the y axis. Vector.
 %               Default value is [-2 50] (automatic scale)
 %               Example - 'ylimy',[0 10]
 %               Data Types - double
-<<<<<<< HEAD
-=======
-%
->>>>>>> adae119d
+%
 %     xlimx   :  minimum and maximum
 %               on the x axis. Vector.
 %               Default value is '' (automatic scale)
@@ -490,13 +433,9 @@
     [Cpms]=FSRms(y,X,'smallpint',4:6,'labels',labels,'plots',1,'fin_step',[25 5],'CandleWidth',0.01)
 %}
 
-<<<<<<< HEAD
-%% Input parameters checking
-=======
 %% Beginning of code
 
 % Input parameters checking
->>>>>>> adae119d
 
 nnargin=nargin;
 vvarargin=varargin;
