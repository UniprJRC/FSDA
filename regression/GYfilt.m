--- conflicted
+++ resolved
@@ -16,28 +16,19 @@
 %               probability is 0.95.
 %                 Example - 'alpha',0.99
 %                 Data Types - double
-<<<<<<< HEAD
-=======
 %
->>>>>>> adae119d
 %   centering:  centering the data. Boolean.
 %               If centering is true input data are preliminarly centered.
 %               The defalt value of centering is true.
 %                 Example - 'centering',false
 %                 Data Types - logical
-<<<<<<< HEAD
-=======
 %
->>>>>>> adae119d
 %   iterating:  iterative procedure. Boolean.
 %               If Boolean is true then an iterative adaptive procedure is
 %               applied.  The defalt value of iterating is true.
 %                 Example - 'iterating',false
 %                 Data Types - logical
-<<<<<<< HEAD
-=======
 %
->>>>>>> adae119d
 %      niter :  maximum number of iterations in the iterative adaptive
 %               procedure. Positive integer. This option is used just if previous iterating
 %               is true. The default value of niter is 10.
@@ -79,10 +70,7 @@
 %}
 
 %% Beginning of code
-<<<<<<< HEAD
-=======
 
->>>>>>> adae119d
 if ~isvector(x)
     error('The data should be a vector')
 end
