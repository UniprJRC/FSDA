--- conflicted
+++ resolved
@@ -52,10 +52,7 @@
 %               term will be included.
 %               Example - 'intercept',1
 %               Data Types - double
-<<<<<<< HEAD
-=======
-%
->>>>>>> adae119d
+%
 %    family :   parametric transformation to use. String. String which
 %               identifies the family of transformations which
 %               must be used. Character. Possible values are 'BoxCox'
@@ -76,10 +73,7 @@
 %               limitation).
 %               Example - 'family','YJ'
 %               Data Types - char
-<<<<<<< HEAD
-=======
-%
->>>>>>> adae119d
+%
 %       nocheck : Check input arguments. Scalar. If nocheck is equal to 1
 %                 no check is performed on
 %                 vector y and matrix X. Notice that y and X are left
@@ -87,10 +81,7 @@
 %                 for the intercept is not added. As default nocheck=0.
 %               Example - 'nocheck',1
 %               Data Types - double
-<<<<<<< HEAD
-=======
-%
->>>>>>> adae119d
+%
 %        conflev : Confidence level for lambda. Scalar.
 %                  scalar between 0 and 1 determining
 %                  confidence level for
@@ -99,10 +90,7 @@
 %                  The default confidence level is 0.95;
 %               Example - 'conflev',0.99
 %               Data Types - double
-<<<<<<< HEAD
-=======
-%
->>>>>>> adae119d
+%
 %          laseq : Sequence of values of lambda to consider. Vector. Vector
 %                  which contains the sequence of values of lambda for
 %                  which the profile loglikelihood has to be computed if
@@ -111,10 +99,7 @@
 %                  is 'YJpn';
 %               Example - 'laseq',[-1:0.001;0.7]
 %               Data Types - double
-<<<<<<< HEAD
-=======
-%
->>>>>>> adae119d
+%
 %          laseqPos : Transformation for positive observations. 
 %                  Vector. Vector
 %                  which contains the sequence of values of lambda which
@@ -124,10 +109,7 @@
 %                  if family is 'BoxCox' or 'YJ'
 %               Example - 'laseqPos',[-1:0.001;0.7]
 %               Data Types - double
-<<<<<<< HEAD
-=======
-%
->>>>>>> adae119d
+%
 %          laseqNeg : Transformation for negative observations. 
 %                  Vector. Vector
 %                  which contains the sequence of values of lambda which
@@ -137,10 +119,7 @@
 %                  is 'BoxCox' or 'YJ' 
 %               Example - 'laseqNeg',[-1:0.001;0.7]
 %               Data Types - double
-<<<<<<< HEAD
-=======
-%
->>>>>>> adae119d
+%
 %   plots  :    Profile log likelihood for lambda. Boolean.
 %               It specifies whether it is necessary to show the profile
 %               log likelihood of lambda. If plots is true, the plot of the
