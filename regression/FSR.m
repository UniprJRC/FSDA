--- conflicted
+++ resolved
@@ -34,10 +34,7 @@
 %                 the constant term from the model.
 %                 Example - 'intercept',false
 %                 Data Types - boolean
-<<<<<<< HEAD
-=======
-%
->>>>>>> adf72d48
+%
 %           h   : The number of observations that have determined the least
 %                 trimmed squares estimator. Scalar. h is an integer
 %                 greater or equal than p but smaller then n. Generally if
@@ -48,10 +45,7 @@
 %                 initialize the search.
 %                 Example - 'h',round(n*0,75)
 %                 Data Types - double
-<<<<<<< HEAD
-=======
-%
->>>>>>> adf72d48
+%
 %       nsamp   : Number of subsamples which will be extracted to find the
 %                 robust estimator. Scalar. If nsamp=0 all subsets will be extracted.
 %                 They will be (n choose p).
@@ -59,10 +53,7 @@
 %                 default is to extract all subsets otherwise just 1000.
 %                 Example - 'nsamp',1000
 %                 Data Types - double
-<<<<<<< HEAD
-=======
-%
->>>>>>> adf72d48
+%
 %       lms     : Criterion to use to find the initial
 %                 subset to initialize the search. Scalar,  vector or structure.
 %                 lms specifies the criterion to use to find the initial
@@ -94,10 +85,7 @@
 %                 lms=struct; lms.bsb=3;
 %                 Example - 'lms',1
 %                 Data Types - double
-<<<<<<< HEAD
-=======
-%
->>>>>>> adf72d48
+%
 %       plots   : Plot on the screen. Scalar.
 %                 If plots=1 (default) the plot of minimum deletion
 %                 residual with envelopes based on n observations and the
@@ -108,29 +96,15 @@
 %                 Else no plot is produced.
 %                 Example - 'plots',1
 %                 Data Types - double
-<<<<<<< HEAD
-%       init    : Search initialization. Scalar. It specifies the initial subset size to start
-%                 monitoring exceedances of minimum deletion residual, if
-%                 init is not specified it set equal to:
-=======
 %
 %       init    : Search initialization. Scalar. It specifies the initial
 %                 subset size to start monitoring exceedances of minimum
 %                 deletion residual, if init is not specified it set equal
 %                 to:
->>>>>>> adf72d48
 %                   p+1, if the sample size is smaller than 40;
 %                   min(3*p+1,floor(0.5*(n+p+1))), otherwise.
 %               Example - 'init',100 starts monitoring from step m=100
 %               Data Types - double
-<<<<<<< HEAD
-%       nocheck : Check input arguments. Scalar. If nocheck is equal to 1 no check is performed on
-%                 matrix y and matrix X. Notice that y and X are left
-%                 unchanged. In other words the additional column of ones
-%                 for the intercept is not added. As default nocheck=0.
-%               Example - 'nocheck',1
-%               Data Types - double
-=======
 %
 %       nocheck : Check input arguments. Scalar. If nocheck is equal to 1
 %                 no check is performed on matrix y and matrix X. Notice
@@ -140,7 +114,6 @@
 %               Example - 'nocheck',1
 %               Data Types - double
 %
->>>>>>> adf72d48
 %    bivarfit : Superimpose bivariate least square lines. Character. This option adds
 %                 one or more least squares lines, based on
 %                 SIMPLE REGRESSION of y on Xi, to the plots of y|Xi.
@@ -162,10 +135,7 @@
 %                   of mixtures.
 %               Example - 'bivarfit','2'
 %               Data Types - char
-<<<<<<< HEAD
-=======
-%
->>>>>>> adf72d48
+%
 %       multivarfit : Superimpose multivariate least square lines. Character.
 %                 This option adds one or more least square lines, based on
 %                 MULTIVARIATE REGRESSION of y on X, to the plots of y|Xi.
@@ -185,20 +155,14 @@
 %                   (i.e. the normal units).
 %               Example - 'multivarfit','1'
 %               Data Types - char
-<<<<<<< HEAD
-=======
-%
->>>>>>> adf72d48
+%
 %      labeladd : Add outlier labels in plot. Character. If this option is
 %                 '1',  we label the outliers with the
 %                 unit row index in matrices X and y. The default value is
 %                 labeladd='', i.e. no label is added.
 %               Example - 'labeladd','1'
 %               Data Types - char
-<<<<<<< HEAD
-=======
-%
->>>>>>> adf72d48
+%
 %       nameX  : Add variable labels in plot. Cell array of strings. Cell
 %                 array of strings of length p containing the labels of
 %                 the variables of the regression dataset. If it is empty
@@ -206,21 +170,11 @@
 %                 automatically
 %               Example - 'nameX',{'NameVar1','NameVar2'}
 %               Data Types - cell
-<<<<<<< HEAD
-=======
-%
->>>>>>> adf72d48
+%
 %       namey  :  Add response label. Character. String containing the
 %                 label of the response
 %               Example - 'namey','NameOfResponse'
 %               Data Types - char
-<<<<<<< HEAD
-%       ylim   :  Control y scale in plot. Vector. Vector with two elements controlling minimum and maximum
-%                 on the y axis. Default value is '' (automatic scale)
-%               Example - 'ylim',[0,10] sets the minimum value to 0 and the
-%               max to 10 on the y axis
-%               Data Types - double
-=======
 %
 %       ylim   :  Control y scale in plot. Vector. Vector with two elements
 %                 controlling minimum and maximum on the y axis. 
@@ -229,17 +183,13 @@
 %               max to 10 on the y axis
 %               Data Types - double
 %
->>>>>>> adf72d48
 %       xlim   : Control x scale in plot. Vector. Vector with two elements
 %               minimum and maximum on the x axis. Default value is ''
 %               (automatic scale)
 %               Example - 'xlim',[0,10] sets the minimum value to 0 and the
 %               max to 10 on the x axis
 %               Data Types - double
-<<<<<<< HEAD
-=======
-%
->>>>>>> adf72d48
+%
 %      bonflev  : Signal to use to identify outliers. Scalar. Option to be
 %                used if the distribution of the data is
 %                 strongly non normal and, thus, the general signal
@@ -258,10 +208,7 @@
 %                 based on consecutive exceedances.
 %               Example - 'bonflev',0.99
 %               Data Types - double
-<<<<<<< HEAD
-=======
-%
->>>>>>> adf72d48
+%
 %  threshoutX  : threshold to bound the effect of high leverage units.
 %                empty value (default) or scalar or structure.
 %               If the design matrix X contains several high leverage units
@@ -298,10 +245,7 @@
 %               the default threshold of 10 is imposed.
 %               Example - 'threshoutX',1
 %               Data Types - double
-<<<<<<< HEAD
-=======
-%
->>>>>>> adf72d48
+%
 %       msg    :  Level of output to display. Scalar. It controls whether
 %                 to display or not messages on the screen
 %                 If msg==1 (default) messages are displayed on the screen about
@@ -309,10 +253,7 @@
 %                 else no message is displayed on the screen.
 %               Example - 'msg',1
 %               Data Types - double
-<<<<<<< HEAD
-=======
-%
->>>>>>> adf72d48
+%
 % bsbmfullrank : Dealing with singluar X matrix. Scalar. This option tells
 %                 how to behave in case subset at step m
 %                 (say bsbm) produces a singular X. In other words,
