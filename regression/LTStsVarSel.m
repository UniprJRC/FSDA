function [reduced_est, reduced_model, msgstr] = LTStsVarSel(y,varargin)
%LTStsVarSel does variable selection in the robust time series model LTSts
%
%<a href="matlab: docsearchFS('LTStsVarSel')">Link to the help function</a>
%
% LTSts requires variable selection when the optimal model parameters are
% not known in advance. This happens in particular when the function has to
% be applied to many heterogeneous datasets in an automatic way, possibly
% on a regular basis (that is the model parameters are expected to change
% over time even for datasets associated to the same phenomenon).
%
% The approach consists in iteratively eliminating the less significant
% estimated model parameter, starting from an over-parametrized model. The
% model parameters are re-estimated with LTSts at each step, until all the
% p-values are below a given threshold. Then, the output is a reduced time
% series model with significant parameters only.
%
%
%  Required input arguments:
%
%    y:         Time series to analyze. Vector. A row or a column vector
%               with T elements, which contains the time series.
%
%
%  Optional input arguments:
%
%    model:     model type. Structure. A structure which specifies the
%               (over-parametrized) model which will be used to initialise
%               the variable selection process. The model structure is
%               identical to the one defined for function LTSts: for
%               convenience, we list the fields also here:
%
%               model.s = scalar (length of seasonal period). For monthly
%                         data s=12 (default), for quartely data s=4, ...
%               model.trend = scalar (order of the trend component).
%                       trend = 0 implies no trend
%                       trend = 1 implies linear trend with intercept (default),
%                       trend = 2 implies quadratic trend
%                       trend = 3 implies cubic trend
%                       Admissible values for trend are, 0, 1, 2 and 3.
%                       In the paper RPRH to denote the order of the trend
%                       symbol A is used. If this field is not present into
%                       input structure model, model.trend=2 is used.
%               model.seasonal = scalar (integer specifying number of
%                        frequencies, i.e. harmonics, in the seasonal
%                        component. Possible values for seasonal are
%                        $1, 2, ..., [s/2]$, where $[s/2]=floor(s/2)$.
%                        For example:
%                        if seasonal =1 (default) we have:
%                        $\beta_1 \cos( 2 \pi t/s) + \beta_2 sin ( 2 \pi t/s)$;
%                        if seasonal =2 we have:
%                        $\beta_1 \cos( 2 \pi t/s) + \beta_2 \sin ( 2 \pi t/s)
%                        + \beta_3 \cos(4 \pi t/s) + \beta_4 \sin (4 \pi t/s)$.
%                        Note that when $s$ is even the sine term disappears
%                        for $j=s/2$ and so the maximum number of
%                        trigonometric parameters is $s-1$.
%                        If seasonal is a number greater than 100 then it
%                        is possible to specify how the seasonal component
%                        grows over time.
%                        For example, seasonal = 101 implies a seasonal
%                        component which just uses one frequency
%                        which grows linearly over time as follows:
%                        $(1+\beta_3 t)\times ( \beta_1 cos( 2 \pi t/s) +
%                        \beta_2 \sin ( 2 \pi t/s))$.
%                        For example, seasonal =201 implies a seasonal
%                        component which just uses one frequency
%                        which grows in a quadratic way over time as
%                        follows:
%                        $(1+\beta_3 t + \beta_4  t^2)\times( \beta_1 \cos(
%                        2 \pi t/s) + \beta_2 \sin ( 2 \pi t/s))$.
%                        seasonal =0 implies a non seasonal model.
%                       In the paper RPRH to denote the number of
%                       frequencies of the seasonal component
%                       symbol B is used, while symbol G is used to denote
%                       the order of the trend of the seasonal component.
%                       Therefore, for example, model.seasonal=201
%                       corresponds to B=1 and G=2, while model.seasonal=3
%                       corresponds to B=3 and G=0;
%               model.X  =  matrix of size T-by-nexpl containing the
%                         values of nexpl extra covariates which are likely
%                         to affect y.
%               model.lshift = scalar greater or equal than 0 which
%                         specifies whether it is necessary to include a
%                         level shift component. lshift = 0 (default)
%                         implies no level shift component. If lshift is an
%                         interger greater then 0 then it is possible to
%                         specify the moment to start considering level
%                         shifts. For example if lshift =13 then the
%                         following additional parameters are estimated
%                          $\beta_{LS1}* I(t \geq beta_{LS2})$ where $\beta_{LS1}$
%                          is a real number and $\beta_{LS2}$ is an integer
%                          which assumes values 14, 14, ..., T-13.
%                         In general, the level shift which are considered
%                         are referred to times (lshift+1):(T-lshift).
%                       In the paper RPRH $\beta_{LS1}$ is denoted with
%                       symbol $\delta_1$, while, $\beta_{LS2}$ is denoted
%                       with symbol $\delta_2$.
%               model.ARp = scalar greater or equal than 0 which
%                         specifies the length of the autoregressive
%                         component. The default value of model.ARp is 0,
%                         that is there is no autoregressive component.
%                 Example - 'model', model
%                 Data Types - struct
%               Remark: the default overparametrized model is for monthly
%               data with a quadratic
%               trend (3 parameters) + seasonal component with just one
%               harmonic (2 parameters), no additional explanatory
%               variables, no level shift and no AR component that is
%                               model=struct;
%                               model.s=12;
%                               model.trend=1;
%                               model.seasonal=1;
%                               model.X='';
%                               model.lshift=0;
%                               model.ARp=0;
%               Using the notation of the paper RPRH we have A=1, B=1; and
%               $\delta_1=0$.
%
%    thPval:    threshold for pvalues. Scalar. A value between 0 and 1.
%               An estimated parameter/variable is eliminated if the
%               associated pvalue is below thPval. Default is thPval=0.01.
%                 Example - 'thPval',0.05
%                 Data Types - double
%
%    plots:     Plots on the screen. Scalar.
%               If plots = 1, the typical LTSts plots will be shown on the
%               screen. The default value of plot is 0 i.e. no plot is
%               shown on the screen.
%                 Example - 'plots',1
%                 Data Types - double
%
%    msg:       Messages on the screen. Scalar.
%               Scalar which controls whether LTSts will display or not
%               messages on the screen. Deafault is msg=0, that is no
%               messages are displayed on the screen. If msg==1 messages
%               displayed on the screen are about estimated time to compute
%               the estimator and the warnings about
%               'MATLAB:rankDeficientMatrix', 'MATLAB:singularMatrix' and
%               'MATLAB:nearlySingularMatrix'.
%               Example - 'msg',1
%               Data Types - double
%
%  dispresults : Display results of final fit. Boolean. If dispresults is
%               true, labels of coefficients, estimated coefficients,
%               standard errors, tstat and p-values are shown on the
%               screen in a fully formatted way. The default value of
%               dispresults is false.
%               Example - 'dispresults',true
%               Data Types - logical
%
%
%  Output:
%
%  reduced_est:  A reduced model structure obtained by eliminating
%                    parameters that are non-significant. It is a structure
%                    containing the typical input model fields for function
%                    LTSts (refer to LTSts for details):
%                    model.s = the optimal length of seasonal period.
%                    model.trend = the optimal order of the trend.
%                    model.seasonal = the optimal number of frequencies in
%                      the seasonal component.
%                    model.lshift = the optimal level shift position.
%                    model.X = a matrix containing the values of the extra
%                      covariates which are likely to affect y. If the
%                      imput model specifies autoregressive components
%                      in model.ARp, then the selected ones will be also
%                      included in model.X.
%
% reduced_model:  Structure containing the output fields of the optimal model.
%                    The fields are those of function LTSts (refer to
%                    LTSts for details):
%                    out.B = matrix of estimated beta coefficients.
%                    out.h = number of observations that have determined
%                      the initial LTS estimator.
%                    out.bs = vector of the units with the smallest
%                      squared residuals before the reweighting step.
%                    out.Hsubset = matrix of the units forming best H
%                      subset for each tentative level shift considered.
%                    out.numscale2 = matrix of the values of the lts.bestr
%                      smallest values of the target function.
%                    out.BestIndexes = matrix of indexes associated with
%                      the best nbestindexes solutions.
%                    out.Likloc = matrix containing local sum of squares
%                      of residuals determining the best position of level
%                      shift.
%                    out.RES = matrix containing scaled residuals for all
%                      the units of the original time series monitored in
%                      steps lshift+1, lshift+2, ....
%                    out.yhat = vector of fitted values after final step.
%                    out.residuals = vector of scaled residuals from
%                      after final NLS step.
%                    out.weights = vector of weights after adaptive
%                      reweighting.
%                    out.scale = final scale estimate of the residuals
%                      using final weights.
%                    out.conflev = confidence level used to declare outliers.
%                    out.outliers = vector of the units declared outliers.
%                    out.singsub = number of subsets wihtout full rank.
%                    out.y = response vector y.
%                    out.X = data matrix X containing trend, seasonal, expl
%                       (with autoregressive component) and lshift.
%                    out.class = 'LTSts'.
%
%
%  Optional Output:
%
%         msgstr     : String containing the last warning message.
%                      This relates to the execution of the LTS.
%
% See also LTSts
%
% References:
%
% Rousseeuw, P.J., Perrotta D., Riani M. and Hubert, M. (2018), Robust
% Monitoring of Many Time Series with Application to Fraud Detection,
% "Econometrics and Statistics". [RPRH]
%
%
% Copyright 2008-2019.
% Written by FSDA team
%
%
%<a href="matlab: docsearchFS('LTStsVarSel')">Link to the help function</a>
%
%$LastChangedDate:: 2019-08-31 00:40:12 #$: Date of the last commit
%
% Examples:
%
%
%{
    % run LTStsVarSel with all default options.

    % data model
    model=struct;
    model.trend=1;                  % linear trend
    model.trendb=[0 1];             % parameters of the linear trend
    model.s=12;                     % monthly time series
    model.seasonal=1;               % 1 harmonic with linear trend
    model.seasonalb=[10 10];        % parameter for one harmonic with linear trend
    model.lshiftb=100;              % level shift amplitude
    model.lshift= 30;               % level shift amplitude
    model.signal2noiseratio = 100;  % signal to noise
    
    n = 100;                        % sample size
    tmp = rand(n,1);
    model.X = tmp.*[1:n]';          % a extra covariate
    model.Xb = 1;                   % beta coefficient of the covariate
    % generate data
    out_sim=simulateTS(n,'plots',1,'model',model);

    %run LTStsVarSel with all default options
    rng(1);
    [out_model_0, out_reduced_0] = LTStsVarSel(out_sim.y);
 
    % optional: add a FS step to the LTSts estimator
    % outFS = FSRts(out_sim.y,'model',out_model_0);
    % To be fixed: 'Non existent user option found-> '    'ARp'
%}

%{
    % run LTStsVarSel starting from a specific over-parametrized model.

    % complete model to be tested.
    overmodel=struct;
    overmodel.trend=2;              % quadratic trend
    overmodel.s=12;                 % monthly time series
    overmodel.seasonal=303;         % number of harmonics
    overmodel.lshift=4;             % position where to start monitoring level shift
    overmodel.X=tmp.*[1:n]';

    % pval threshold
    thPval=0.01;

    [out_model_1, out_reduced_1] = LTStsVarSel(out_sim.y,'model',overmodel,'thPval',thPval,'plots',1);

%}

%{
    % run LTStsVarSel starting from over-parametrized model with autoregressive components.
    % add three autoregressive components to the complete model.
     
     overmodel.ARp=3;
    [out_model_2, out_reduced_2] = LTStsVarSel(out_sim.y,'model',overmodel,'thPval',thPval);
%}

%{
    % run LTStsVarSel with default options and return warning messages.
    [out_model_3, out_reduced_3, messages] = LTStsVarSel(out_sim.y);
%}


<<<<<<< HEAD
%% Input parameters checking
=======
%% Beginning of code 

% Input parameters checking
>>>>>>> adae119d

warning('off','all');

if nargin<1
    error('FSDA:LTStsVarSel:MissingInputs','Input time series is missing');
end
% if nargin<2
%     error('FSDA:LTStsVarSel:MissingInputs','Provide an initial (over-parametrised) model');
% end

% Set up defaults for the over-parametrized model
modeldef          = struct;
modeldef.trend    = 2;        % quadratic trend
modeldef.s        = 12;       % monthly time series
modeldef.seasonal = 303;      % three harmonics growing cubically (B=3, G=3)
modeldef.X        = [];       % no extra explanatory variable
modeldef.lshift   = 0;        % no level shift
modeldef.ARp      = 0;        % no autoregressive component

options=struct('model',modeldef, 'thPval', 0.01, ...
    'plots',0,'msg',0,'dispresults',0);

UserOptions=varargin(1:2:length(varargin));
if ~isempty(UserOptions)
    % Check if number of supplied options is valid
    if length(varargin) ~= 2*length(UserOptions)
        error('FSDA:LTSts3:WrongInputOpt','Number of supplied options is invalid. Probably values for some parameters are missing.');
    end
    
    % Check if all optional arguments were present in structure options
    inpchk=isfield(options,UserOptions);
    WrongOptions=UserOptions(inpchk==0);
    if ~isempty(WrongOptions)
        disp(strcat('Non existent user option found->', char(WrongOptions{:})))
        error('FSDA:LTSts:NonExistInputOpt','In total %d non-existent user options found.', length(WrongOptions));
    end
    
    % Write in structure 'options' the options chosen by the user
    for i=1:2:length(varargin)
        options.(varargin{i})=varargin{i+1};
    end
end

% Put User options inside modeldef
if ~isequal(options.model,modeldef)
    fld=fieldnames(options.model);
    chkoptions(modeldef,fld)
    for i=1:length(fld)
        modeldef.(fld{i})=options.model.(fld{i});
    end
end
% and finally set the over-parametrized model to start with
model = modeldef;

thPval = options.thPval;
plots  = options.plots;
msg    = options.msg;
dispresults = options.dispresults;

%% Step 1: estimate model parameters with LTSts for the over-parametrized input model

n   = size(y,1);     % number of observations in the input dataset
h1  = round(n*0.9);  % default for h (num. obs. for the LTS estimator)

% Estimate the parameters based on initial full model
out_LTSts = LTSts(y,'model',model,'nsamp',500,'h',h1,...
    'plots',plots,'msg',msg,'dispresults',dispresults,'SmallSampleCor',1);
if plots
    a=gcf;
    if isfield(model,'X')
        title(a.Children(end),['trend =' num2str(model.trend) ', seas = ' num2str(model.seasonal) ' every ' num2str(model.s) ' months , X = ' num2str(size(model.X,2)) ]);
    else
        title(a.Children(end),['trend =' num2str(model.trend) ', seas = ' num2str(model.seasonal) ' every ' num2str(model.s) ' months']);
    end
end

%% Step 2: iterate and reduce the model

% Step (2a) tests the model parameters. It consists in identifying the
% largest p-value among the parameters of:
% - level shift,
% - harmonics,
% - covariates,
% - the largest degree component of:
%   * trend,
%   * amplitude of harmonics.
%
% Step (2b) re-estimates the model. It remove the less significant parameter
% and re-estimates the model with LTSts. Remark: the level shift position
% is not re-estimated, but the original estimate is kept as is.


% Initializations

% AllPvalSig = dycotomic variable that becomes 1 if all variables are
% significant. This means that the variables are to be kept and the
% iterative procedure should stop.
AllPvalSig=0;


% iniloop associated with level shift, which has to be tested only once
iniloop=1;

% fwd search index
lLSH = n-model.lshift*2;

% initialize a flag to check the initial presence of level shift
lshift_present = 0;

% Iterative model reduction.
while AllPvalSig == 0
    % The loop terminates when all p-values are smaller than thPval. In
    % this case AllPvalSig will become equal to 1
    
    rownam=out_LTSts.Btable.Properties.RowNames;
    seqp=1:length(rownam);
    
    % Position of the last element of the trend component
    posLastTrend=max(seqp(contains(rownam,'b_trend')));
    if posLastTrend>1
        LastTrendPval=out_LTSts.Btable{posLastTrend,'pval'};
    else
        LastTrendPval=0;
    end
    
    posX=seqp(contains(rownam,'b_X'));
    if ~isempty(posX)
        % if iniloop is 0 the pval of the last expl variable is in reality
        % the pval of the level shift component and therefore it has to be
        % recalibrated
        PvalX=out_LTSts.Btable{posX,'pval'};
        if iniloop==0
            tstatX=out_LTSts.Btable{posX,'t'};
            %lLSH: fwd search index
            %abs(tstatX(end)): minimum deletion residuals
            %size(out_LTSts.Btable,1)-1: number of explanatory variables
            lsdet=FSRinvmdr([lLSH abs(tstatX(end))],size(out_LTSts.Btable,1)-1);
            %lsdet(1,2) = confidence level of each value of mdr.
            PvalX(end)=1-lsdet(1,2);
        end
        
        [maxPvalX,posmaxPvalX]=max(PvalX);
        %posmaxPvalX=posX(posmaxPvalX);
    else
        maxPvalX=0;
        posmaxPvalX=[];
    end
    
    % tre=cellfun(@isempty,strfind(rownam,'b_varamp'));
    posLastVarAmpl=max(seqp(contains(rownam,'b_varamp')));
    
    if ~isempty(posLastVarAmpl)
        LastVarAmplPval=out_LTSts.Btable{posLastVarAmpl,'pval'};
    else
        LastVarAmplPval=0;
    end
    
    % delete first (if necessary the time varying harmonic rather than the
    % unique harmonic)
    if LastVarAmplPval>0
        LastHarmonicPval=out_LTSts.LastHarmonicPval;
        sea=(num2str(model.seasonal));
        if strcmp(sea(end),'1')
            LastHarmonicPval=0;
        else
        end
    else
        LastHarmonicPval=out_LTSts.LastHarmonicPval;
    end
    
    if model.lshift>0
        LevelShiftPval=out_LTSts.LevelShiftPval;
        posLS=out_LTSts.posLS;
    else
        LevelShiftPval=0;
    end
    
    %%%%%%%%%%%%%%%%%%%%%%%%%

    posAR=seqp(contains(rownam,'b_AR'));
    % Initialize pvalue of last AR component to be zero.
    LastARPval=0;
    if ~isempty(posAR)
        % Position of the last element of the AR component
        posLastAR=max(seqp(contains(rownam,'b_AR')));
        if posLastAR>1
            LastARPval=out_LTSts.Btable{posLastAR,'pval'};
        end
    end
    
    %%%%%%%%%%%%%%%%%%%%
    
    % Group all p-values into a vector
    Pvalall = [LastTrendPval;...
        LastHarmonicPval;...
        maxPvalX; LastVarAmplPval;...
        LevelShiftPval; LastARPval];
    
    % Start of model reduction (step 2b)
    [maxPvalall,indmaxPvalall]=max(Pvalall);
    
    if maxPvalall>thPval
        switch indmaxPvalall
            case 1
                % if indmaxPvalall == 1
                % Remove from model the last term of the trend component
                if msg==1 || plots==1
                    removed =['Removing trend of order ' num2str(model.trend)];
                end
                model.trend=model.trend-1;
            case 2
                % elseif indmaxPvalall ==2
                % Remove from model the last term of the seaonal component that
                % is remove last harmonic
                if msg==1 || plots==1
                    tmp = num2str(model.seasonal);
                    tmp = tmp(end);
                    removed =['Removing harmonic number ' tmp];
                end
                model.seasonal= model.seasonal-1;
            case 3
                % elseif indmaxPvalall ==3
                % Remove from model the non signif expl var
                if posmaxPvalX==size(model.X,2) && iniloop==0
                    if msg==1 || plots==1
                        removed ='Removing level shift component';
                    end
                else
                    if msg==1 || plots==1
                        removed =['Removing expl. variable number ' num2str(posmaxPvalX)];
                    end
                end
                model.X(:,posmaxPvalX)= [];
            case 4
                % elseif indmaxPvalall ==4
                % Remove from model the high order term of non linear seasonality
                if msg==1 || plots==1
                    strseaso=num2str(model.seasonal);
                    removed = ['Removing amplitude of order ' strseaso(1) ' of seas. comp.'];
                end
                model.seasonal= model.seasonal-100;
            case 5
                % elseif indmaxPvalall ==5
                % Remove from model the level shift component
                model.lshift=0;
                if msg==1 || plots==1
                    removed ='Remove level shift component';
                end
            case 6
                if msg==1 || plots==1
                    strAR=num2str(model.ARp);
                    removed = ['Removing AR component of order ' strAR];
                end
                model.ARp=model.ARp-1;
            otherwise
                %else
        end
        
        if msg==1 || plots==1
            disp(removed)
        end
        % keep the level shift component and transfer it to X part
        if model.lshift>0 && iniloop==1
            Xls=[zeros(posLS-1,1); ones(n-posLS+1,1)];
            if ~isfield(model,'X')
                model.X=[];
            end
            model.X=[model.X Xls];
            lshift_present = posLS;
            model.lshift=0;
            iniloop=0;
        end
        
        % Re-run the model but do not re-estimate the position of the
        % level shift
        [out_LTSts]=LTSts(out_LTSts.y,'model',model,'nsamp',100,...
            'plots',plots,'msg',msg,'dispresults',dispresults,'h',h1,'SmallSampleCor',1);
        
        if plots==1
            a=gcf;
            title(a.Children(end),{['trend = ' num2str(model.trend) ...
                ', seas = ' num2str(model.seasonal) ...
                ' every ' num2str(model.s) ...
                ' months', ', LS = ' num2str(lshift_present), ...
                ', X = ' num2str(size(model.X,2)-1) ],num2str(removed)});
            if lshift_present>0
                hold on;
                line([lshift_present lshift_present],[min(out_LTSts.y),max(out_LTSts.y)],...
                    'Color','black','LineStyle','--','Linewidth',1);
            end
        end
    else
        % All the variables are significant, variable selection procedure
        % stops
        AllPvalSig=1;
    end
    
end

% If level shift is present and model.X is not empty, it means that the last
% column of model.X is the level shift explanatory variable
if lshift_present > 0 && ~isempty(model.X)
    tmp = find(model.X(:,end)>0);
    model.lshift=tmp(1);
    out_LTSts.posLS=tmp(1);
    model.X(:,end) = [];
    out_LTSts.Btable.Properties.RowNames(end)={'b_lshift'};
end

reduced_est   = model;
reduced_model = out_LTSts;

if msg==1
    disp('The final select model has these parameters:')
    disp(reduced_model);
end

[msgstr, ~] = lastwarn;

end
%FScategory:REG-Regression<|MERGE_RESOLUTION|>--- conflicted
+++ resolved
@@ -289,13 +289,9 @@
 %}
 
 
-<<<<<<< HEAD
-%% Input parameters checking
-=======
 %% Beginning of code 
 
 % Input parameters checking
->>>>>>> adae119d
 
 warning('off','all');
 
