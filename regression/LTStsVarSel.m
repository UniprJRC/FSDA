--- conflicted
+++ resolved
@@ -289,13 +289,9 @@
 %}
 
 
-<<<<<<< HEAD
-%% Input parameters checking
-=======
 %% Beginning of code 
 
 % Input parameters checking
->>>>>>> adf72d48
 
 warning('off','all');
 
