function [outFORE] = forecastTS(outEST,varargin)
%Forecast for a time series with trend, time varying seasonal, level shift and irregular component
%
%<a href="matlab: docsearchFS('forecastTS')">Link to the help function</a>
%
% forecastTS produces forecasts with confidence bands for a time series
% with trend (up to third order), seasonality (constant or of varying
% amplitude) with a different number of harmonics, level shift and
% explanatory variables.
%
%  Required input arguments:
%
%  outEST :     A structure containing the output of routine LTSts.
%               Structure.
%               Structure containing the following fields.
%          outEST.B =   Matrix containing estimated beta coefficients,
%                       (including the intercept when options.intercept=1)
%                       standard errors, t-stat and p-values
%                       The content of matrix B is as follows:
%                       1st col = beta coefficients
%                        The order of the beta coefficients is as follows:
%                        1) trend elements (if present). If the trend is
%                        of order two there are r+1 coefficients if the
%                        intercept is present otherwise there are just r
%                        components;
%                        2) linear part of seasonal component 2, 4, 6, ...,
%                        s-2, s-1 coefficients (if present);
%                        3) coefficients associated with the matrix of
%                        explanatory variables and/or autoregressive part
%                        which have a potential effect on the time series
%                        under study (X);
%                        4) non linear part of seasonal component, that is
%                        varying amplitude. If varying amplitude is of order
%                        k there are k coefficients (if present);
%                        5) level shift component (if present). In this case
%                        there are two coefficients, the second (which is
%                        also the last element of vector beta) is an integer
%                        which specifies the time in which level shift takes
%                        place and the first (which is also the penultime
%                        element of vector beta) is a real number which
%                        identifies the magnitude of the upward (downward)
%                        level shift;
%                       2nd col = standard errors;
%                       3rd col = t-statistics;
%                       4th col = p values.
%          outEST.posLS = scalar associated with best tentative level shift
%                       position. If this field does not exist, forecasts
%                       are done assuming no level shift.
%         outEST.invXX = $cov(\beta)/\hat \sigma^2$. p-by-p, square matrix.
%                       If the model is linear out.invXX  is equal to
%                       $(X'X)^{-1}$, else out.invXX is equal to $(A'A)^{-1}$
%                       where $A$ is the matrix of partial derivatives. More
%                       precisely:
%                       \[
%                       a_{i,j}=\frac{\partial \eta_i(x_i, \hat \beta)}{\partial \hat \beta_j}
%                       \]
%                       where
%                       \begin{eqnarray}
%                       y_i & = & \eta(x_i,\beta)+ \epsilon_i  \\
%                           & = & \eta_i +\epsilon_i \\
%                           & = & \eta(x_i,\hat \beta)+ e_i  \\
%                           & = & \hat \eta_i + e_i
%                       \end{eqnarray}
%         outEST.yhat = vector of fitted values after final (NLS=non linear
%                       least squares) step:
%                       $ (\hat \eta_1, \hat \eta_2, \ldots, \hat \eta_T)'$
%        outEST.scale = Final scale estimate of the residuals
%                     \[
%                     \hat \sigma = cor \times \sum_{i \in S_m} [y_i- \eta(x_i,\hat \beta)]^2/(m-p)
%                     \]
%                     where $S_m$ is a set of cardinality $m$ which
%                     contains the units not declared as outliers and $p$
%                     is the total number of estimated parameters and cor
%                     is a correction factor to make the estimator
%                     consistent.
%                     REMARK: structure outEST can be conveniently created
%                     by function LTSts.
%                 Data Types - struct
%
%
%  Optional input arguments:
%
%      model :  model type. Structure. A structure which specifies the model
%               used to simulate the time series. The structure contains
%               the following fields:
%               model.trend = scalar (order of the trend component).
%                       trend = 1 implies linear trend with intercept,
%                       trend = 2 implies quadratic trend, etc.
%                       If this field is empty the simulated time series
%                       will not contain a trend. The default value
%                       of model.trend is 1.
%               model.s = scalar greater than zero which specifies the
%                       length of the seasonal period. For monthly
%                       data (default) s=12, for quartely data s=4, ...
%                       The default value of model.s is 12 (that is monthly
%                       data are assumed)
%               model.seasonal = scalar (integer specifying number of
%                        frequencies, i.e. harmonics, in the seasonal
%                        component. Possible values for seasonal are
%                        $1, 2, ..., [s/2]$, where $[s/2]=floor(s/2)$.
%                        For example:
%                        if seasonal = 1 (default) we have:
%                        $\beta_1 \cos( 2 \pi t/s) + \beta_2 sin ( 2 \pi t/s)$;
%                        if seasonal = 2 we have:
%                        $\beta_1 \cos( 2 \pi t/s) + \beta_2 \sin ( 2 \pi t/s)
%                        + \beta_3 \cos(4 \pi t/s) + \beta_4 \sin (4 \pi t/s)$.
%                        Note that when $s$ is even the sine term disappears
%                        for $j=s/2$ and so the maximum number of
%                        trigonometric parameters is $s-1$.
%                        If seasonal is a number greater than 100 then it
%                        is possible to specify how the seasonal component
%                        grows over time.
%                        For example, seasonal = 101 implies a seasonal
%                        component which just uses one frequency
%                        which grows linearly over time as follows:
%                        $(1+\beta_3 t)\times ( \beta_1 cos( 2 \pi t/s) +
%                        \beta_2 \sin ( 2 \pi t/s))$.
%                        For example, seasonal = 201 implies a seasonal
%                        component which just uses one frequency
%                        which grows in a quadratic way over time as
%                        follows:
%                        $(1+\beta_3 t + \beta_4  t^2)\times( \beta_1 \cos(
%                        2 \pi t/s) + \beta_2 \sin ( 2 \pi t/s))$.
%                       If this field is an empty double (default) the
%                       simulated time series will not contain a seasonal
%                       component.
%               model.X  = explanatory variabels. Matrix of size
%                       (length(y)+nfore)-by-nexpl.
%                       If model.X is a matrix of size (length(y)+nfore)-by-nexpl, it
%                       contains the values of nexpl extra covariates which
%                       affect y for periods 1:(length(y)+nfore) where
%                       nfore is the requested number of forecasts. If this
%                       field is an empty double (default) there is no
%                       effect of explanatory variables.
%               model.ARp = scalar greater or equal than 0 which
%                         specifies the length of the autoregressive
%                         component. The default value of model.ARp is 0,
%                         that is there is no autoregressive component.
%                 Example - 'model', model
%                 Data Types - struct
%
%       nfore  : number of forecasts. Scalar.
%               Positive integer which defines the number of forecasts. The
%               default value of nfore is 24.
%               Example - 'nfore',12
%               Data Types - double
%
%      conflev : confidence level for the confidence bands. Scalar.
%                A number between 0 and 1 which defines the confidence
%                level which is used to produce the bands. The default
%                value of conflev is 0.99.
%               Example - 'conflev',0.999
%               Data Types - double
%
%       plots : Plots on the screen. Scalar.
%               If plots == 1 a plot with the real time series  with fitted
%               values and forecasts (with confidence bands) will appear on
%               the screen.
%               The default value of plot is 0, that is no plot is shown on
%               the screen.
%                 Example - 'plots',1
%                 Data Types - double
%
%     titl     : Title. String. A label for the title (default: 'Double wedge
%                plot').
%                Example - 'titl','Plot with two wedges'
%                Data Types - char
%
%
%   StartDate : The time of the first observation.
%               Numeric vector of length 2. Vector with two integers, which
%               specify a natural time unit and a (1-based) number of
%               samples into the time unit. For example, if model.s=12
%               (that is the data are monthly) and the first observation
%               starts in March 2016, then StartDate=[2016,3]; Similarly,
%               if models.s=4 (that is the data are quarterly) and the first
%               observation starts in the second quarter or year 2014, then
%               StartData=[2014,2]. The information in option StartDate
%               will be used to create in the output the dates inside the
%               time series object.
%                 Example - 'StartDate',[2016,3]
%                 Data Types - double
%
%
% FileNameOutput : save simulated time series to txt file. Character.
%               If FileNameOutput is empty (default) nothing is saved on
%               the disk, else FileNameOutput will contain the path where
%               to save the file on the disk.
%               Example - 'FileNameOutput',['C:' filesep 'myoutput' fielsep 'savesimdata.txt']
%               Data Types - Character
%
%  dispresults : Display results of final fit. Boolean. If dispresults is
%               true,  labels of coefficients, estimated coefficients,
%               standard errors, tstat and p-values are shown on the
%               screen in a fully formatted way. The default value of
%               dispresults is false.
%               Example - 'dispresults',true
%               Data Types - logical
%
%  Output:
%
%     outFORE:   structure which contains the following fields:
%
%                outFORE.signal = vector of length (length(y)+nfore) containing
%                   predictive values in sample and out of sample.
%                   Predictive values = TR+SE+X+LS.
%                outFORE.trend = vector of length (length(y)+nfore) containing
%                   estimated trend (TR) in sample and out of sample.
%                   If this component is not present, it is equal to 0.
%                outFORE.seasonal = vector of length (length(y)+nfore) containing
%                   estimated seasonal component (SE) in sample and out of sample.
%                   If this component is not present, it is equal to 0.
%                outFORE.lshift = vector of length (length(y)+nfore) containing
%                   level shift (LS) in sample and out of sample.
%                   If this component is not present, it is equal to 0.
%                outFORE.X = vector of length (length(y)+nfore)
%                   containing the effecf of the explanatory variables.
%                   If this component is not present, it is equal to 0.
%                outFORE.confband  = matrix of size (length(y)+nfore)-by-2
%                   containing lower and upper confidence bands of the
%                   forecasts. The confidence level of the bands is
%                   splecified is input parameter conflev. Note that the
%                   first length(y) rows of this matrix are equal to NaN.
%               outFORE.datesnumeric = vector of length (length(y)+nfore)
%                   containing the dates in numeric format.
%               outFORE.X= data matrix X containing trend, seasonal, expl and
%                       lshift, if the model is linear or linearized
%                       version of $\eta(x_i, \beta)$ if the model is non
%                       linear containing in the columns partial
%                       derivatives evaluated in correspondence of
%                       outEST.B(:,1) with respect to each parameter. In other
%                       words, the $i,j$-th element of outFORE.X is
%                       \[
%                       \frac{\partial \eta_i(x_i, \hat \beta)}{\partial \hat \beta_j}
%                       \]
%                       $j=1, 2, \ldots, p$, $i=1, 2, \ldots, T$.
%                       The size of this matrix is:
%                       T-by-p
%                       The field is present only if option
%                       yxsave is set to 1.
%
%
% See also LTSts, wedgeplot, simulateTS
%
% References:
%
% Rousseeuw, P.J., Perrotta D., Riani M. and Hubert, M. (2018), Robust
% Monitoring of Many Time Series with Application to Fraud Detection,
% "Econometrics and Statistics". [RPRH]
%
%
% Copyright 2008-2019.
% Written by Marco Riani, Domenico Perrotta, Peter Rousseeuw and Mia Hubert
%
%
%<a href="matlab: docsearchFS('forecastTS')">Link to the help function</a>
%
%$LastChangedDate:: 2018-02-19 17:38:15 #$: Date of the last commit

% Examples:

%{
    %% Linear time varying seasonal component.
    close all
    rng(1)
    model=struct;
    model.trend=1;
    model.seasonal=103;
    modelSIM=model;
    modelSIM.trendb=[0 0];
    modelSIM.seasonalb=40*[0.1 -0.5 0.2 -0.3 0.3 -0.1 0.222];
    modelSIM.signal2noiseratio=20;
    T=100;
    % Simulate
    outSIM=simulateTS(T,'model',modelSIM,'plots',1);
    ySIM=outSIM.y;
    % Estimate
    outEST=LTSts(ySIM,'model',model,'plots',1);
    % Forecast
    outFORE=forecastTS(outEST,'model',model,'plots',1);
%}

%{
    %% Quadratic trend and constant seasonal.
    close all
    rng(1)
    model=struct;
    model.trend=2;
    model.seasonal=3;
    modelSIM=model;
    modelSIM.trendb=[100 10 -0.05];
    modelSIM.seasonalb=400*[0.1 -0.5 0.2 -0.3 0.3 -0.1];
    modelSIM.signal2noiseratio=1;
    T=100;
    % Simulate
    outSIM=simulateTS(T,'model',modelSIM,'plots',1);
    ySIM=outSIM.y;
    % Estimate
    outEST=LTSts(ySIM,'model',model,'plots',1);
    % Forecast
    outFORE=forecastTS(outEST,'model',model,'plots',1);
%}

%{
    %% Simulated time series with quadratic trend, fixed seasonal and level shift.
    % A time series of 100 observations is simulated from a model which
    % contains a quadratic trend, a seasonal component with two harmonics
    % no explanatory variables and a level shift in position 30 with size
    % 5000 and a signal to noise ratio egual to 20
    close all
    rng(1)
    model=struct;
    model.trend=2;
    model.seasonal=2;
    model.lshift=30;
    modelSIM=model;

    modelSIM.trendb=[5,10,-3];
    modelSIM.seasonalb=100*[2 4 0.1 8];
    modelSIM.signal2noiseratio=20;
    modelSIM.lshiftb=10000;

    T=100;
    % Simulate
    outSIM=simulateTS(T,'model',modelSIM,'plots',1);
    ySIM=outSIM.y;
    % Estimate
    %  model.lshift=5 implies that LS is investigated from position 5
    model.lshift=5;
    outEST=LTSts(ySIM,'model',model,'plots',1,'msg',0);
    % Forecast
    outFORE=forecastTS(outEST,'model',model,'plots',1);
%}

%{
    %% Contaminated airline data (1).
    % Load the data.
    %   1949 1950 1951 1952 1953 1954 1955 1956 1957 1958 1959 1960
    y = [112  115  145  171  196  204  242  284  315  340  360  417   % Jan
        118  126  150  180  196  188  233  277  301  318  342  391    % Feb
        132  141  178  193  236  235  267  317  356  362  406  419    % Mar
        129  135  163  181  235  227  269  313  348  348  396  461    % Apr
        121  125  172  183  229  234  270  318  355  363  420  472    % May
        135  149  178  218  243  264  315  374  422  435  472  535    % Jun
        148  170  199  230  264  302  364  413  465  491  548  622    % Jul
        148  170  199  242  272  293  347  405  467  505  559  606    % Aug
        136  158  184  209  237  259  312  355  404  404  463  508    % Sep
        119  133  162  191  211  229  274  306  347  359  407  461    % Oct
        104  114  146  172  180  203  237  271  305  310  362  390    % Nov
        118  140  166  194  201  229  278  306  336  337  405  432 ]; % Dec
    y=y(:);
    % Contaminate the first 20 observations
    y(1:20)=y(1:20)+200;
    close all
    % Model with linear trend, three harmonics for seasonal component and
    % varying amplitude using a linear trend. Search for a level shift
    model=struct;
    model.trend=1;              % linear trend
    model.s=12;                 % monthly time series
    model.seasonal=103;         % three harmonics with linear time varying seasonality
    model.lshift=10;            % search for level shift
    out=LTSts(y,'model',model,'plots',1,'dispresults',true,'msg',0);

    % 3 years forecasts
    nfore=36;
    StartDate=[1949 1];
    conflev=0.999; % Wide confidence level for the forecast
    outFORE=forecastTS(out,'model',model,'nfore',nfore,'StartDate',StartDate,'conflev',conflev);
%}

%{
    %% Contaminated airline data (2).
    close all
    % In this example we estimate a model without the seasonal component
    %   1949 1950 1951 1952 1953 1954 1955 1956 1957 1958 1959 1960
    y = [112  115  145  171  196  204  242  284  315  340  360  417   % Jan
        118  126  150  180  196  188  233  277  301  318  342  391    % Feb
        132  141  178  193  236  235  267  317  356  362  406  419    % Mar
        129  135  163  181  235  227  269  313  348  348  396  461    % Apr
        121  125  172  183  229  234  270  318  355  363  420  472    % May
        135  149  178  218  243  264  315  374  422  435  472  535    % Jun
        148  170  199  230  264  302  364  413  465  491  548  622    % Jul
        148  170  199  242  272  293  347  405  467  505  559  606    % Aug
        136  158  184  209  237  259  312  355  404  404  463  508    % Sep
        119  133  162  191  211  229  274  306  347  359  407  461    % Oct
        104  114  146  172  180  203  237  271  305  310  362  390    % Nov
        118  140  166  194  201  229  278  306  336  337  405  432 ]; % Dec
    y=y(:);
    % Contaminate the first 20 observations
    y(1:20)=y(1:20)+200;

    % Model with linear trend and no seasonal component. Search for a level shift
    model=struct;
    model.trend=1;              % linear trend
    model.s=12;                 % monthly time series
    model.seasonal=[];          % no seasonal component
    model.lshift=10;            % search for level shift
    out=LTSts(y,'model',model,'plots',1,'dispresults',true,'msg',0);

    % 3 years forecasts
    nfore=36;
    StartDate=[1949 1];
    conflev=0.999; % Wide confidence level for the forecast
    outFORE=forecastTS(out,'model',model,'nfore',nfore,'StartDate',StartDate,'conflev',conflev);
%}

%{
    % Example with simulated data.
    % Simulate data with linear trend, time varying seasonal component, and
    % level shift
    rng(1)
    model=struct;
    model.trend=1;
    model.trendb=[1 1];
    model.seasonal=103;
    model.seasonalb=40*[0.5 -0.5 0.3 -0.3 0.1 -0.1 0.222];
    model.lshift=40;
    model.lshiftb=13000;
    model.signal2noiseratio=20;
    T=150;
    FileNameOutput=[pwd filesep 'ysimout.txt'];
    outSIM=simulateTS(T,'model',model,'FileNameOutput',FileNameOutput,...
        'plots',true,'samescale',true);
    y=outSIM.y;
    % Data contamination
    y(131:140)=y(131:140)-29000;

    % Estimation
    modelEST=struct;
    modelEST.trend=1;
    modelEST.seasonal=103;
    modelEST.lshift=30;
    outEST=LTSts(y,'model',modelEST,'dispresults',true,'plots',0);

    % Forecasting
    % nfore= number of forecasts;
    nfore=36;
    % Forecasts with a 99.9 per cent confidence level
    OUTfore=forecastTS(outEST,'model',modelEST,'nfore',nfore,'conflev',0.999);
%}

%{
    % Example of foreasting in a model with explanatory variables.
    % Simulated data with linear trend, varying seasonal and 1
    % explanatory variable.
    rng(1000)
    model=struct;
    model.trend=1;
    model.trendb=[5,1000];
    model.seasonal=102;
    model.seasonalb=100*[2 4 0.1 8 0.001];
    model.signal2noiseratio=10;
    T=120;
    Xall=1e+2*randn(T,1);
    model.X=Xall;
    model.Xb=100;
    out=simulateTS(T,'model',model,'plots',1);
    % Fit a model using just the first 100 obs
    yall=out.y;
    Tred=100;
    y=yall(1:Tred);
    X=Xall(1:Tred,:);
    model=struct;
    model.trend=1;
    model.seasonal=102;
    % Potential level shift position is investigated in positions:
    % t=10, t=11, ..., t=T-10.
    model.lshift=0;
    model.X=X;
    out=LTSts(y,'model',model,'plots',1,'dispresults',true);
    % Note that in this case all the 120 values of Xall are supplied and
    % the number of forecasts is 20
    model.X=Xall;
    forecastTS(out,'model',model,'nfore',20)
%}

%{
    %% Forecast with autoregressive components and expl var.
    % Simulated data with linear trend, varying seasonal and AR(2)
    rng(1000)
    model=struct;
    model.trend=1;
    model.trendb=[5,1000];
    model.seasonal=102;
    model.seasonalb=100*[2 4 0.1 8 0.001];
    model.signal2noiseratio=10;
    model.ARb=[0.2 0.7];
    T=100;
    out=simulateTS(T,'model',model,'plots',1);
    % Fit a model imposing linear trend, sesonal component and AR(2)
    y=out.y;
    nfore=20;
    Xall=1e+2*randn(T+nfore,1);
    X=Xall(1:T,:);
    model=struct;
    model.trend=1;
    model.seasonal=102;
    % No level shift
    model.lshift=0;
    % Add a nonn important expl. variable
    model.X=X;
    model.ARp=2;
    out=LTSts(y,'model',model,'plots',1,'dispresults',true);
    % Note that in this case all the 120 values of Xall are supplied and
    % the number of forecasts is 20
    model.X=Xall;
    forecastTS(out,'model',model,'nfore',20)
%}

%{
    % Check accuracy of forecasts.
    % AR(2) model with fixed seasonal
    rng(1000)
    model=struct;
    model.trend=1;
    model.trendb=[5,0.01];
    model.seasonal=2;
    model.seasonalb=0.1*[2 4 0.1 2];
    model.signal2noiseratio=10;
    model.ARb=[0.2 0.3];
    T=150;
    out=simulateTS(T,'model',model,'plots',1);
    yall=out.y;
    % Fit a model imposing linear trend, sesonal component and AR(2)
    y=out.y(1:100);
    nfore=50;
    model=struct;
    model.trend=1;
    model.seasonal=2;
    % No level shift
    model.lshift=0;
    model.ARp=2;
    out=LTSts(y,'model',model,'plots',1,'dispresults',true);
    % Note that in this case all the 120 values of Xall are supplied and
    % the number of forecasts is 20
    forecastTS(out,'model',model,'nfore',50,'conflev',0.75)
    hold('on')
    plot(1:length(yall),yall)
%}

%% Beginning of code
<<<<<<< HEAD
=======

>>>>>>> adf72d48
if nargin<1
    error('FSDA:forecastTS:MissingInputs','Input structure is missing');
end

% Set up values for default model
modeldef          = struct;
modeldef.trend    = 1;
modeldef.s        = 12;       % monthly time series
modeldef.seasonal = [];
modeldef.X        = [];       % no explanatory variables
modeldef.lshift   = [];       % no level shift
modeldef.ARp      = 0;        % no autoregressive component
nocheck           = false;
plots             = 1;
FileNameOutput    = '';
StartDate         = '';
dispresults       = false;
nfore             = 24;    % number of forecasts
conflev           = 0.99;  % default confidence level for the forecasts
titl              = 'Fit and forecasts from LTS'; %default title for the plot

options=struct('model',modeldef,...
    'dispresults',dispresults,'nfore',nfore,'plots',plots,'titl',titl,...
    'FileNameOutput',FileNameOutput,'StartDate',StartDate,'conflev',conflev);


%% User options
UserOptions=varargin(1:2:length(varargin));
if ~isempty(UserOptions)
    
    % Check if number of supplied options is valid
    if length(varargin) ~= 2*length(UserOptions)
        error('FSDA:forecastTS:WrongInputOpt','Number of supplied options is invalid. Probably values for some parameters are missing.');
    end
    
    % Check if all the specified optional arguments were present in
    % structure options Remark: the nocheck option has already been dealt
    % by routine chkinputR
    inpchk=isfield(options,UserOptions);
    WrongOptions=UserOptions(inpchk==0);
    if ~isempty(WrongOptions)
        disp(strcat('Non existent user option found->', char(WrongOptions{:})))
        error('FSDA:forecastTS:NonExistInputOpt','In total %d non-existent user options found.', length(WrongOptions));
    end
    
    % Write in structure 'options' the options chosen by the user
    for i=1:2:length(varargin)
        options.(varargin{i})=varargin{i+1};
    end
    plots=options.plots;
    dispresults=options.dispresults;
    nfore=options.nfore;
    FileNameOutput=options.FileNameOutput;
    StartDate=options.StartDate;
    conflev=options.conflev;
    titl = options.titl;
end

% Default values for the optional parameters are set inside structure
% 'options'
if ~isequal(options.model,modeldef)
    fld=fieldnames(options.model);
    
    if nocheck == false
        % Check if user options inside options.model are valid options
        chkoptions(modeldef,fld)
    end
    for i=1:length(fld)
        modeldef.(fld{i})=options.model.(fld{i});
    end
    
end

model = modeldef;

% Get model parameters
trend    = model.trend;       % get kind of  trend
s        = model.s;           % get periodicity of time series
seasonal = model.seasonal;    % get number of harmonics

if isfield(outEST,'posLS')
    lshift   = outEST.posLS;
else
    lshift=0;
end

y=outEST.y;
n=length(y);
T = n+nfore;

% seq is the vector which will contain linear time trend
seq   = (1:T)';
one   = ones(T,1);

% Construct the matrices which are fixed in each step of the minimization
% procedure
Seq = [one seq seq.^2 seq.^3];

% Define matrix which contains linear quadratic of cubic trend
Xtrend = Seq(:,1:trend+1);

ntrend = size(Xtrend,2);

% seasonal component
if seasonal >0
    sstring=num2str(seasonal);
    if seasonal>100
        varampl=str2double(sstring(1));
        seasonal=str2double(sstring(2:3));
    else
        varampl=0;
    end
    
    if seasonal < 1 || seasonal >floor(s/2)
        error('FSDA:forecastTS:WrongInput',['Seasonal component must be an integer between 1 and ' num2str(floor(s/2))])
    end
    
    Xseaso=zeros(T,seasonal*2);
    for j=1:seasonal
        Xseaso(:,2*j-1:2*j)=[cos(j*2*pi*seq/s) sin(j*2*pi*seq/s)];
    end
    % Remark: when s is even the sine term disapperas for j=s/2 and so the
    % maximum number of trigonometric terms is s-1
    if seasonal==(s/2)
        Xseaso=Xseaso(:,1:end-1);
    end
    nseaso=size(Xseaso,2);
else
    Xseaso=[];
    nseaso=0;
    varampl=0;
end

X = model.X;

% Order of the autoregressive component
ARp = model.ARp;
if ARp>6
    disp('Number of autoregressive component is too big and can create model instability: it is set to 6');
    ARp=6;
end
if ARp>0
    % Ylagged = matrix which contains lagged values of Y
    Ylagged=zeros(T,ARp);
    for j=1:ARp
        Ylagged(1:n,j)=[y(1:j); y(1:end-j)];
    end
    X=[Ylagged X];
end

isemptyX=isempty(X);
if isemptyX
    % nexpl = number of potential explanatory variables
    nexpl=0;
else
    nexpl=size(X,2);
end

% Define the explanatory variable associated to the level shift component
if lshift>0
    % Xlshift = explanatory variable associated with
    % level shift Xlshift is 0 up to lsh-1 and 1 from
    % lsh to T
    Xlshift= [zeros(outEST.posLS-1,1);ones(T-outEST.posLS+1,1)];
else
    Xlshift =[];
end

% pini = number of parameters in the linear model without level shifts nor
% varying amplitude
% ntrend = number of trend parameters,
% nseaso = number of parameters associated with the harmonics,
% nexpl = number of explanatory variables,
pini=ntrend+nseaso+nexpl;

% p = total number of parameters in the model
% nini +
% varampl = number of parameters involving time varying trend,
% + 2 additional parameters is there is a level shift component
p=pini+varampl+(lshift>0);

% Now compute again vector yhat using final vector betaout
bsb=seq;
betaout=outEST.B(:,1);

if length(betaout)~=p
    disp('Warning: number of supplied regression parameters is not in agreement with those of input structure model')
    disp(['Number of supplied regression parameters=' num2str(length(betaout))])
    disp(['Number of parameters in input strcuture model=' num2str(p)])
    disp('...')
    error('FSDA:forecast:WrongInput','Wrong input model')
end

[yhat,yhattrend,yhatseaso,yhatX,yhatlshift]=lik(betaout);


% Autoregressive recursion
if ARp>0
    % Find final fitted values
    % yFore contains in the first n positions the real values of the time
    % series and in the n+fore positions the preliminary forecasts based
    % on all components of the time series excluding the autoregressive
    % part
    yhatini=yhat;
    yFore=yhat;
    yFore(1:n)=y;
    yhatfinal=yhat;
    
    % Extract vector of ARp coefficients
    bARp=betaout(ntrend+nseaso+1:ntrend+nseaso+ARp);
    % For the forecast use previous estimated values if the autoregressive
    % cofficients multiply y_{n+1}, y_{n+2} ... of real values of the time
    % series if the autoregressive cofficients multiply y_{n}, y_{n-1} ..
    for i=1:nfore
        for j=1:ARp
            yhatfinal(n+i)=yhatfinal(n+i) +bARp(j)*yFore(n+i-j);
        end
        yFore(n+i)=yhatfinal(n+i);
    end
    
    yhat=yhatfinal;
end


% yfitFS = likyhat(betaout,Xtrendf);
yfitFS = yhat;

if varampl==0
    J=[Xtrend Xseaso X Xlshift];
else
    fdiffstep=[];
    % If there is the autoregressive component the Jaobian is based on the
    % initial signal before the autoregressive recursion
    if ARp>0
        J = getjacobianFS(betaout,fdiffstep,@lik,yhatini);
    else
        J = getjacobianFS(betaout,fdiffstep,@lik,yfitFS);
    end
end

confband=NaN(length(yhat),2);
if ~isempty(conflev)
    invXX=outEST.invXX;
    quant=tinv(1-(1-conflev)/2,n-length(betaout));
    for i=n+1:n+nfore
        se=quant*outEST.scale*sqrt(J(i,:)*invXX*(J(i,:)'));
        confband(i,1)=yhat(i)-se;
        confband(i,2)=yhat(i)+se;
    end
end

outFORE=struct;
outFORE.signal=yhat;
outFORE.trend=yhattrend;
outFORE.seasonal=yhatseaso;
outFORE.X=yhatX;
outFORE.lshift=yhatlshift;
outFORE.confband=confband;

yhatwithbands=[yhat confband];

% Write to file the simulated data
if ~isempty(FileNameOutput)
    dlmwrite(FileNameOutput,yhatwithbands,'delimiter','\t','precision','%.12f')
end

% label the x axis using appropriate dates
if ~isempty(StartDate)
    IniYear=StartDate(1);
    FinalYear=IniYear+ceil(T/s);
    [years, months] = meshgrid(IniYear:FinalYear, 1:12/s:12);
    years=years(1:T);
    months=months(1:T);
    % Convert date and time to serial date number
    datesnumeric=datenum(years(:), months(:), 1);
else
    datesnumeric=(1:T)';
end

% Raw numbers associated with the dates on the x axis
outFORE.datesnumeric=datesnumeric;

% Store linearized version of \eta(X,\hat \beta)
outFORE.X=J(1:n,:);

if dispresults
    
    b_trend = {'b_trend1'; 'b_trend2'; 'b_trend3'; 'b_trend4'};
    b_seaso = {'b_cos1'; 'b_sin1'; 'b_cos2'; 'b_sin2'; ...
        'b_cos3'; 'b_sin3'; 'b_cos4'; 'b_sin4'; ...
        'b_cos5'; 'b_sin5'; 'b_cos6'};
    b_AR =    {'b_AR1'; 'b_AR2'; 'b_AR3'; 'b_AR4'; 'b_AR5'; 'b_AR6'};
    b_X  =    {'b_X1'; 'b_X2'; 'b_X3'; 'b_X4'; 'b_X5'; 'b_X6'};
    if ARp>0
        b_expl=[b_AR(1:ARp); b_X(1:nexpl-ARp)];
    else
        b_expl=b_X;
    end
    b_varampl={'b_varampl'; 'b_varamp2'; 'b_varamp3'};
    b_lshift={'b_lshift'; 't_lshift'};
    
    if seasonal>0
        if 2*seasonal==s
            lab=[b_trend(1:trend+1); b_seaso];
        else
            lab=[b_trend(1:trend+1); b_seaso(1:2*seasonal)];
        end
    else
        lab=b_trend(1:trend+1);
    end
    
    if nexpl>0
        lab=[lab;b_expl(1:nexpl)];
    end
    if varampl>0
        lab=[lab;b_varampl(1:varampl)];
    end
    if lshift>0
        lab=[lab; b_lshift(1)];
    end
    
    bhat=outEST.B(:,1);
    se=outEST.B(:,2);
    tstat=outEST.B(:,3);
    pval=outEST.B(:,4);
    if verLessThan ('matlab','8.2.0')
        disp('           Coeff.     SE         t-stat       p-values');
        disp( [char(lab) num2str([bhat se tstat pval])]);
    else
        disp([table(lab) table(bhat) table(se) table(tstat) table(pval)]);
    end
    if lshift>0
        disp(['Level shift position t=' num2str(outEST.posLS)])
    end
end

if plots==1
    
    % some general plot settings
    vlt15 = verLessThan('matlab', '7.15');
    clr = 'bkrgmcy';
    syb = {'-','--','-.',':','-','--','-.'};
    FontSize    = 14;
    SizeAxesNum = 14;
    
    % slightly increase the range of the time series axis values
    mine = min(y(:));
    maxe = max(y(:));
    deltay = (maxe-mine)*0.1;
    yaxlim = [mine - deltay ; maxe + deltay];
    
    figure;
    yfore=yhat;
    % Plot original time series
    plot(datesnumeric(1:n),y,'Color',clr(1),'LineStyle',syb{1},'LineWidth',1);
    hold('on')
    % plot the estimated values
    plot(datesnumeric(1:n),yfore(1:n),'Color',clr(2),'LineStyle',syb{2},'LineWidth',1.5);
    % plot the forecasts
    plot(datesnumeric(n+1:n+nfore),yfore(n+1:end),'Color',clr(3),'LineStyle',syb{2},'LineWidth',2);
    
    % plot the signal (TR+LS+X)
    % plot(datesnumeric,outFORE.trend+outFORE.lshift+outFORE.X,'color','m')
    
    plot(datesnumeric(n+1:n+nfore),confband(n+1:end,:),'Color',clr(3),'LineStyle',syb{3},'LineWidth',2);
    if ~isempty(StartDate)
        datetick('x','mmm-yy');
        if ~verLessThanFS(8.4)
            set(gca,'XTickLabelRotation',90);
        end
    end
    ax=axis;
    ylimits=ax(3:4);
    line(0.5*sum(datesnumeric(n:n+1))*ones(2,1),ylimits,'color','r')
    
    xlabel('Time or index number','FontSize',FontSize,'interpreter','none');
    ylabel('Real and fitted values','FontSize',FontSize,'interpreter','none');
    
    if ~vlt15
        set(gca,'FontSize',SizeAxesNum,'Ylim' , yaxlim,'Box','on','BoxStyle','full');
    else
        set(gca,'FontSize',SizeAxesNum,'Ylim' , yaxlim,'Box','on');
    end
    
    title(titl,'interpreter','none','FontSize',FontSize+2);
    
    set(gcf,'Tag','forecastTS');
end

    function [yhat,yhattrend,yhatseaso,yhatX,yhatlshift]=lik(beta0)
        
        yhattrend=Xtrend(bsb,:)*beta0(1:trend+1);
        npar=trend+1;
        
        if seasonal >0
            if seasonal<s/2
                yhatseaso=Xseaso(bsb,:)*beta0(npar+1:npar+seasonal*2);
                npar=npar+seasonal*2;
            else
                yhatseaso=Xseaso(bsb,:)*beta0(npar+1:npar+seasonal*2-1);
                npar=npar+seasonal*2-1;
            end
            
            if varampl>0
                Xtre=1+Seq(bsb,2:varampl+1)*beta0((npar+1+nexpl):(npar+varampl+nexpl));
                yhatseaso=Xtre.*yhatseaso;
                npar=npar+varampl;
            end
        else
            yhatseaso=0;
        end
        
        if isemptyX
            yhatX=0;
        else
            % Note the order of coefficients is trend, linear part of
            % seasonal component, expl variables, non linear part of
            % seasonal component, level shift
            yhatX=X(bsb,:)*beta0(npar+1-varampl:npar+nexpl-varampl);
            npar=npar+nexpl;
        end
        
        if lshift >0
            %  \beta_(npar+1)* I(t \geq \beta_(npar+2)) where beta_(npar+1)
            %  is a real number and \beta_(npar+2) is a integer which
            %  denotes the period in which level shift shows up
            yhatlshift=beta0(npar+1)*Xlshift(bsb);
        else
            yhatlshift=0;
        end
        
        % Fitted values from trend (yhattrend), (time varying) seasonal
        % (yhatseaso), explanatory variables (yhatX) and level shift
        % component (yhatlshift)
        yhat=yhattrend+yhatseaso+yhatX+yhatlshift;
    end


    function J = getjacobianFS(beta,fdiffstep,modelFS,yfit)
        function yplus = call_model_nested(betaNew)
            yplus = modelFS(betaNew);
        end
        J = statjacobianFS(@call_model_nested, beta, fdiffstep, yfit);
    end % function getjacobian

    function J = statjacobianFS(func, theta, DerivStep, y0)
        %STATJACOBIAN Estimate the Jacobian of a function
        
        % J is a matrix with one row per observation and one column per model
        % parameter. J(i,j) is an estimate of the derivative of the i'th
        % observation with respect to the j'th parameter.
        
        % For performance reasons, very little error checking is done on the input
        % arguments. This function makes the following assumptions about inputs:
        %
        % * func is the model function and is a valid function handle that accepts
        %   a single input argument of the same size as theta.
        % * theta is vector or matrix of parameter values. If a matrix, each row
        %   represents a different group or observation (see "Grouping Note" below)
        %   and each column represents a different model parameter.
        % * DerivStep (optional) controls the finite differencing step size. It may
        %   be empty, scalar, or a vector of positive numbers with the number of
        %   elements equal to the number model parameters.
        % * y0 (optional) is the model function evaluated at theta. A value of []
        %   is equivalent to omitting the argument and results in the model being
        %   evaluated one additional time.
        %
        % Example 1: NLINFIT
        %   NLINFIT is used to estimate the parameters b(1) and b(2) for the model
        %   @(b,T) b(1)*sin(b(2)*T), given data at T=1:5. NLINFIT needs the
        %   Jacobian of the model function with respect to b(1) and b(2) at each T.
        %   To do this, it constructs a new function handle that is only a function
        %   of b and that "burns-in" the value of T (e.g. model2 = @(b) model1(b,T)).
        %   It then calls STATJACOBIAN with the new function handle to obtain a
        %   matrix J, where J(i,j) is an estimate of the derivative of the model
        %   with respect to the j'th parameter evaluated at T(i) and b.
        %
        % Example 2: NLMEFIT or NLMEFITSA with group-specific parameters
        %   NLMEFIT requires the Jacobian of the model function with respect to two
        %   parameters evaluated at group-specific values. (Group-specific
        %   parameters can arise, for example, from using the default FEConstDesign
        %   and REConstDesign options.) NLMEFIT calls STATJACOBIAN passing in a
        %   matrix of parameter values theta, with one row per group, where
        %   theta(i,j) represents a parameter value for i'th group and j'th
        %   parameter. STATJACOBIAN returns a matrix J, where J(i,j) is an estimate
        %   of the derivative of the model with respect to the j'th parameter,
        %   evaluated for observation i with parameter values theta(rowIdx(i),:),
        %   which are the parameter values for the observation's group.
        %
        % Example 3: NLMEFIT with observation-specific parameters
        %   NLMEFIT requires the Jacobian of the model function with respect to two
        %   parameters evaluated at observation-specific values. (Observation-
        %   specific parameters can arise, for example, from using the FEObsDesign
        %   or REObsDesign options.) NLMEFIT calls STATJACOBIAN passing in a matrix
        %   of parameter values theta, with one row per observation, where
        %   theta(i,j) represents a parameter value for the i'th observation and
        %   j'th parameter. In this case, rowIdx is 1:N, where N is the number of
        %   observations. STATJACOBIAN returns a matrix J, where J(i,j) is an
        %   estimate of the derivative of the model with respect to the j'th
        %   parameter, evaluated for observation i with parameter values
        %   theta(i,:), which are the parameter values for the observation.
        
        % Use the appropriate class for variables.
        classname = class(theta);
        
        % Handle optional arguments, starting with y0 since it will be needed to
        % determine the appropriate size for a default groups.
        if nargin < 4 || isempty(y0)
            y0 = func(theta);
        end
        
        % When there is only one group, ensure that theta is a row vector so
        % that vectoriation works properly. Also ensure that the underlying
        % function is called with an input with the original size of theta.
        thetaOriginalSize = size(theta);
        theta = reshape(theta, 1, []);
        
        func = @(theta) func(reshape(theta, thetaOriginalSize));
        
        % All observations belong to a single group; scalar expansion allows us
        % to vectorize using a scalar index.
        rowIdx = 1;
        
        [numThetaRows, numParams] = size(theta);
        
        if nargin < 3 || isempty(DerivStep)
            % Best practice for forward/backward differences:
            DerivStep = repmat(sqrt(eps(classname)), 1, numParams);
            % However, NLINFIT's default is eps^(1/3).
        elseif isscalar(DerivStep)
            DerivStep = repmat(DerivStep, 1, numParams);
        end
        
        delta = zeros(numThetaRows, numParams, classname);
        J = zeros(numel(y0), numParams, classname);
        for ii = 1:numParams
            % Calculate delta(:,ii), but remember to set it back to 0 at the end of the loop.
            delta(:,ii) = DerivStep(ii) * theta(:,ii);
            deltaZero = delta(:,ii) == 0;
            if any(deltaZero)
                % Use the norm as the "scale", or 1 if the norm is 0.
                nTheta = sqrt(sum(theta(deltaZero,:).^2, 2));
                delta(deltaZero,ii) = DerivStep(ii) * (nTheta + (nTheta==0));
            end
            thetaNew = theta + delta;
            yplus = func(thetaNew);
            dy = yplus(:) - y0(:);
            J(:,ii) = dy./delta(rowIdx,ii);
            delta(:,ii) = 0;
        end
    end
end
%FScategory:REG-Regression<|MERGE_RESOLUTION|>--- conflicted
+++ resolved
@@ -539,10 +539,7 @@
 %}
 
 %% Beginning of code
-<<<<<<< HEAD
-=======
-
->>>>>>> adf72d48
+
 if nargin<1
     error('FSDA:forecastTS:MissingInputs','Input structure is missing');
 end
