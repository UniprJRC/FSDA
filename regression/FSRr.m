--- conflicted
+++ resolved
@@ -45,10 +45,7 @@
 %              is 0.01.
 %                 Example - 'alpha',0.01
 %                 Data Types - double
-<<<<<<< HEAD
-=======
-%
->>>>>>> adae119d
+%
 %       R2th : R2 threshold. Scalar. Scalar which defines the value R2 does
 %              have to exceed. For example if R2 based on good observations
 %              is 0.92 and R2th is 0.90 the estimate of the variance of the
@@ -59,10 +56,7 @@
 %              there is no correction.
 %                 Example - 'R2th',0.99
 %                 Data Types - double
-<<<<<<< HEAD
-=======
-%
->>>>>>> adae119d
+%
 %fullreweight: Option to declare outliers. Boolean. If fullreweight is true
 %              (default option), the list of outliers refers to all the
 %              units whose residuals is above the threshold else if it is
@@ -71,10 +65,7 @@
 %              than threshold
 %                 Example - 'fullreweight',true
 %                 Data Types - double
-<<<<<<< HEAD
-=======
-%
->>>>>>> adae119d
+%
 %    plotsPI  : Plot of prediction intervals. Scalar. If plotsPI =1 and
 %               the number of regressors (excluding the constant term) is
 %               equal 1, it is possible to see on the screen the yX scatter
