--- conflicted
+++ resolved
@@ -31,10 +31,7 @@
 %                     else no constant term will be included.
 %                       Example - 'intercept',1
 %                       Data Types - double
-<<<<<<< HEAD
-=======
-%
->>>>>>> adf72d48
+%
 %        init :      Search initialization. Scalar.
 %                      It specifies the point where to initialize the search
 %                       and start monitoring required diagnostics. if init is not
@@ -43,10 +40,7 @@
 %                       min(3*p+1,floor(0.5*(n+p+1))), otherwise.
 %                       Example - 'init',100 starts monitoring from step m=100
 %                       Data Types - double
-<<<<<<< HEAD
-=======
-%
->>>>>>> adf72d48
+%
 %      nocheck:  Check input arguments. Scalar.
 %                       If nocheck is equal to 1 no check is performed on
 %                       matrix y and matrix X. Notice that y and X are left
@@ -55,10 +49,7 @@
 %                       controls on h, alpha and nsamp still remain
 %                       Example - 'nocheck',1
 %                       Data Types - double
-<<<<<<< HEAD
-=======
-%
->>>>>>> adf72d48
+%
 %        tstat:      the kind of t-statistics which have to be monitored.
 %               Character.
 %               tstat = 'trad' implies  monitoring of traditional t
@@ -71,10 +62,7 @@
 %               normal distribution.
 %               Example - 'tstat','trad'
 %               Data Types - char
-<<<<<<< HEAD
-=======
-%
->>>>>>> adf72d48
+%
 %  conflev:   confidence levels to be used to compute confidence interval
 %               for the elements of $\beta$ and for $\sigma^2$. Vector.
 %               The default value of conflev is [0.95 0.99] that
@@ -413,13 +401,9 @@
     resfwdplot(out1,'databrush',1);
 %}
 
-<<<<<<< HEAD
-%% Input parameters checking
-=======
 %% Beginning of code
 
 % Input parameters checking
->>>>>>> adf72d48
 %this example is run as a demonstration in case the user runs FSReda
 %without input parameters.
 if nargin<1
