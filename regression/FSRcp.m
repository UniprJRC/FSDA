--- conflicted
+++ resolved
@@ -34,10 +34,7 @@
 %                       else no constant term will be included.
 %                       Example - 'intercept',1
 %                       Data Types - double
-<<<<<<< HEAD
-=======
-%
->>>>>>> adae119d
+%
 %     nocheck   : Check input arguments. Scalar.
 %                        If nocheck is equal to 1 no check is performed on
 %                       matrix y and matrix X. Note that y and X are left
@@ -45,10 +42,7 @@
 %                       for the intercept is not added. As default nocheck=1.
 %                       Example - 'nocheck',1
 %                       Data Types - double
-<<<<<<< HEAD
-=======
-%
->>>>>>> adae119d
+%
 %           h   :       number of observations that have determined the least
 %                       trimmed squares estimator. Integer.
 %                       h is an integer greater than
@@ -56,19 +50,6 @@
 %                       [(n+smallp+1)/2]
 %                       Example - 'h',3
 %                       Data Types - double
-<<<<<<< HEAD
-%           lms :    Criterion to use to find the initlal  subset to
-%                       initialize the search. Scalar. If lms=1 (default) Least Median of Squares is
-%                       computed, else Least Trimmed of Squares is computed.
-%                       Example - 'lms',1
-%                       Data Types - double
-%          nomes:       Displaying time message. Scalar. If nomes is equal to 1 (default) no message about
-%                       estimated time to compute LMS (LTS) for each considered
-%                       model is displayed, else a message about estimated time
-%                       is displayed.
-%                       Example - 'lms',1
-%                       Data Types - double
-=======
 %
 %           lms :    Criterion to use to find the initlal  subset to
 %                       initialize the search. Scalar. If lms=1 (default)
@@ -85,7 +66,6 @@
 %                       Example - 'lms',1
 %                       Data Types - double
 %
->>>>>>> adae119d
 %         nsamp : Number of subsamples which will be extracted to find the
 %                       robust estimator. Scalar.
 %                       If nsamp=0 all subsets will be extracted.
@@ -94,10 +74,7 @@
 %                       Data Types - double
 %                       Remark: if the number of all possible subset is <1000 the
 %                       default is to extract all subsets otherwise just 1000.
-<<<<<<< HEAD
-=======
-%
->>>>>>> adae119d
+%
 %          init :       Search initialization. Scalar.
 %                       It specifies the initial subset size to start
 %                       monitoring the required quantities, if init is not
@@ -106,24 +83,12 @@
 %                       min(3*smallp+1,floor(0.5*(n+smallp+1))), otherwise.
 %                       Example - 'init',100 starts monitoring from step m=100
 %                       Data Types - double
-<<<<<<< HEAD
-=======
-%
->>>>>>> adae119d
+%
 %           aic :      Akaike's information criterion. Scalar.
 %                       If aic=1 the value of AIC is also stored in each
 %                       step of the search else (default) only Mallows Cp is stored
 %                       Example - 'aic',1
 %                       Data Types - double
-<<<<<<< HEAD
-%        labels :   names of the explanatory variables. Cell array of strings.
-%                       Cell array of strings of length bigP-1 containing the  names of the explanatory variables.
-%                       If labels is a missing  value the following sequence of strings will be
-%                       automatically created for X
-%                      (1,2,3,4,5,6,7,8,9,A,B,C,D,E,E,G,H,I,J,K,...,Z)
-%                       Example - 'labels',{'Time','1','2','3','4','5','6','7','8'}
-%                       Data Types - cell
-=======
 %
 %        labels :   names of the explanatory variables. Cell array of
 %                   strings. Cell array of strings of length bigP-1
@@ -134,7 +99,6 @@
 %                       Example - 'labels',{'Time','1','2','3','4','5','6','7','8'}
 %                       Data Types - cell
 %
->>>>>>> adae119d
 %      fin_step :  portion of the search which has to be
 %                 monitored to choose the best models. Scalar.
 %                 If fin_step is an integer greater
@@ -154,15 +118,6 @@
 %                 case the value of first_k below is ignored, all models are
 %                 considered of interest and output matrix outCp.Ajout is
 %                 equal to an empty value).
-<<<<<<< HEAD
-%       first_k :  number of best models to
-%                      consider in each of the last fin_step. Scalar.
-%                       For example if first_k=5 in each of the last fin_step, the models which had
-%                       the 5 smallest values of Cp are considered. As default
-%                       first_k=3
-%                       Example - 'first_k',5
-%                       Data Types - double
-=======
 %
 %       first_k :  number of best models to
 %                      consider in each of the last fin_step. Scalar.
@@ -172,7 +127,6 @@
 %                       Example - 'first_k',5
 %                       Data Types - double
 %
->>>>>>> adae119d
 %          Excl : Matrix which contains the models which surely do not have
 %                 to be considered. Matrix.
 %                   As default Excl=''
@@ -180,10 +134,7 @@
 %                   Excl = [23; 24; 27]; the three models 23, 24, and 27 are skipped
 %                       Example - 'Excl',[23; 24]
 %                       Data Types - double
-<<<<<<< HEAD
-=======
-%
->>>>>>> adae119d
+%
 %    ExclThresh : Exclusion threshold. Scalar.
 %                 Exclusion threshold associated to the upper
 %                 percentage point of the F distribution of Cp which
@@ -195,10 +146,7 @@
 %                 be smaller than 1
 %                 Example - 'ExclThresh',0.6
 %                 Data Types - double
-<<<<<<< HEAD
-=======
-%
->>>>>>> adae119d
+%
 %         plots : Plot on the screen. Scalar.
 %                 If plots==1 a plot is created on the screen which
 %                 contains the trajectories of Cp monitored along the
@@ -210,10 +158,7 @@
 %                 else (default) no plot is shown on the screen
 %                 Example - 'plots',1
 %                 Data Types - double
-<<<<<<< HEAD
-=======
-%
->>>>>>> adae119d
+%
 %        labout :If labout=1 the output LABOUT contains the list of models
 %                 whose Cp values are inacceptable. Scalar. Default: no
 %                 model is created.
@@ -228,10 +173,7 @@
 %                 quant=[0.025 0.5 0.975];
 %                 Example - 'quant',0.1
 %                 Data Types - double
-<<<<<<< HEAD
-=======
-%
->>>>>>> adae119d
+%
 %         steps : Steps to add labels. Vector. It specifies in which steps of the plot which
 %                 monitors Cp it is necessary to include the labels of the
 %                 models which have been previously chosen. 
@@ -239,94 +181,61 @@
 %                 round([n*0.6  n*0.8  n]);
 %                 Example - 'steps',[4 8]
 %                 Data Types - double
-<<<<<<< HEAD
-=======
-%
->>>>>>> adae119d
+%
 %       titl    : a label for the title. Character.
 %               default is ['Forward Cp' p= num2str(smallp)]
 %                 Example - 'titl','my title'
 %                 Data Types - char
-<<<<<<< HEAD
-=======
-%
->>>>>>> adae119d
+%
 %       labx    : a label for the x-axis. Character.
 %                   default: 'Subset size m'
 %                 Example - 'labx','my label'
 %                 Data Types - double
-<<<<<<< HEAD
-=======
-%
->>>>>>> adae119d
+%
 %       laby    : a label for the y-axis. Character.
 %                   default:''
 %                 Example - 'laby','my label'
 %                 Data Types - char
-<<<<<<< HEAD
-=======
-%
->>>>>>> adae119d
+%
 %       xlimx   :  minimum and maximum on the x axis. Vector.
 %                 Default value is '' (automatic scale)
 %                 Example - 'xlimx',[0 1]
 %                 Data Types - double
-<<<<<<< HEAD
-=======
-%
->>>>>>> adae119d
+%
 %       ylimy   : minimum and maximum on the y axis. Vector.
 %                 Default value is '' (automatic scale)
 %                 Example - 'ylimx',[0 1]
 %                 Data Types - double
-<<<<<<< HEAD
-=======
-%
->>>>>>> adae119d
+%
 %       lwd     : linewidth of the curves which contain the score test.
 %                   Scalar.
 %                 Default line width=2
 %                 Example - 'linewidth',6
 %                 Data Types - double
-<<<<<<< HEAD
-=======
-%
->>>>>>> adae119d
+%
 %       lwdenv  :  width of the lines associated
 %                 with the envelopes. Scalar.
 %                  Default is lwdenv=1
 %                 Example - 'lwdenv',6
 %                 Data Types - double
-<<<<<<< HEAD
-=======
-%
->>>>>>> adae119d
+%
 %       FontSize: font size of the labels of
 %                 the axes and of the labels inside the plot. Scalar.
 %                 Default value is 12
 %                 Example - 'FontSize',20
 %                 Data Types - double
-<<<<<<< HEAD
-=======
-%
->>>>>>> adae119d
+%
 %    SizeAxesNum: size of the numbers of the axes. Scalar.
 %                 Default value is 10
 %                 Example - 'SizeAxesNum',30
 %                 Data Types - double
-<<<<<<< HEAD
-=======
-%
->>>>>>> adae119d
+%
 %   selunitcolor: colors to be used for the Cp trajectories. Cell array of strings.
 %                   If selunittype is not specified or if
 %                 it is an empty value default Matlab colors are used.
 %                 Example - 'selunitcolor',{'b';'g';'r'}
 %                 Data Types - cell
-<<<<<<< HEAD
-=======
-%
->>>>>>> adae119d
+%
 %   selunittype : line types of the Cp trajectories. Cell array of strings.
 %                 If selunittype is not specified or if
 %                 it is an empty value all possible line styles are used.
@@ -526,14 +435,9 @@
    [Cpmon]=FSRcp(y,X,smallp,'plots',1,'labels',labels,'xlimx',[40 80],'lwdenv',5,'lwd',4,'FontSize',25,'SizeAxesNum',20);
 %}
 
-<<<<<<< HEAD
-
-%% Input parameters checking
-=======
 %% Beginning of code 
 
 % Input parameters checking
->>>>>>> adae119d
 
 nnargin=nargin;
 vvarargin=varargin;
