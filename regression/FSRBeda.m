--- conflicted
+++ resolved
@@ -30,10 +30,7 @@
 %                      else no constant term will be included.
 %               Example - 'intercept',1 
 %               Data Types - double
-<<<<<<< HEAD
-=======
-%
->>>>>>> adf72d48
+%
 %    bayes    : It specifies prior information. Structure.
 %               A structure which specifies prior information.
 %               If structure bayes is not supplied the default values which
@@ -59,10 +56,7 @@
 %                      R), was made up of n0 observations.
 %                  Example - bayes=struct;bayes.R=R;bayes.n0=n0;bayes.beta0=beta0;bayes.tau0=tau0;
 %                  Data Types - double
-<<<<<<< HEAD
-=======
-%
->>>>>>> adf72d48
+%
 %       bsb   : list of units forming the initial subset. Vector.
 %                if bsb=0 then the procedure starts with p
 %               units randomly chosen else if bsb is not 0 the search will
@@ -70,10 +64,7 @@
 %               that is in the first step just prior information is used.
 %               Example - bsb=[2 5 1];
 %               Data Types - double
-<<<<<<< HEAD
-=======
-%
->>>>>>> adf72d48
+%
 %        init : Search initialization. Scalar. 
 %               scalar, specifies the point where to start monitoring
 %               required diagnostics. if init is not specified it will be
@@ -82,10 +73,7 @@
 %                 min(3*p+1,floor(0.5*(n+p+1))), otherwise.
 %                   Example - 'init',100 starts monitoring from step m=100 
 %                   Data Types - double
-<<<<<<< HEAD
-=======
-%
->>>>>>> adf72d48
+%
 %      nocheck: Check input arguments. Scalar.
 %               Scalar. If nocheck is equal to 1 no check is performed on
 %               matrix y and matrix X. Notice that y and X are left
@@ -94,20 +82,14 @@
 %               routine chkinputRB.m for the details of the operations.
 %               Example - 'nocheck',1 
 %               Data Types - double
-<<<<<<< HEAD
-=======
-%
->>>>>>> adf72d48
+%
 %  conflev:   confidence levels to be used to compute HPDI. Vector.
 %               This input option is used just if input
 %               stats=1. The default value of conflev is [0.95 0.99] that
 %               is 95% and 99% HPDI confidence intervals are computed.
 %               Example - 'conflev',[0.90 0.93] 
 %               Data Types - double
-<<<<<<< HEAD
-=======
-%
->>>>>>> adf72d48
+%
 % Remark:       The user should only give the input arguments that have to
 %               change their default value. The name of the input arguments
 %               needs to be followed by their value. The order of the input
@@ -700,13 +682,9 @@
         ']  of HPD regions for \beta and \sigma^2'],'t')
 %}
 
-<<<<<<< HEAD
-%% Input parameters checking
-=======
 %% Beginning of code 
 
 % Input parameters checking
->>>>>>> adf72d48
 
 if nargin>6
     
