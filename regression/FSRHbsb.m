function [Un,BB] = FSRHbsb(y,X,Z,bsb,varargin)
%FSRHbsb returns the units belonging to the subset in each step of the heteroskedastic forward search
%
%<a href="matlab: docsearchFS('FSRHbsb')">Link to the help function</a>
%
%
% Required input arguments:
%
%    y:         Response variable. Vector. Response variable, specified as
%               a vector of length n, where n is the number of
%               observations. Each entry in y is the response for the
%               corresponding row of X.
%               Missing values (NaN's) and infinite values (Inf's) are
%               allowed, since observations (rows) with missing or infinite
%               values will automatically be excluded from the
%               computations.
%  X :          Predictor variables in the regression equation. Matrix.
%               Matrix of explanatory variables (also called 'regressors')
%               of dimension n x (p-1) where p denotes the number of
%               explanatory variables including the intercept.
%               Rows of X represent observations, and columns represent
%               variables. By default, there is a constant term in the
%               model, unless you explicitly remove it using input option
%               intercept, so do not include a column of 1s in X. Missing
%               values (NaN's) and infinite values (Inf's) are allowed,
%               since observations (rows) with missing or infinite values
%               will automatically be excluded from the computations.
%     Z :       Predictor variables in the scedastic equation. Matrix.
%               n x r matrix or vector of length r.
%               If Z is a n x r matrix it contains the r variables which
%               form the scedastic function as follows (if input option art==1)
%               \[
%               \omega_i = 1 + exp(\gamma_0 + \gamma_1 Z(i,1) + ...+ \gamma_{r} Z(i,r))
%               \]
%               If Z is a vector of length r it contains the indexes of the
%               columns of matrix X which form the scedastic function as
%               follows
%               \[
%               \omega_i = 1 +  exp(\gamma_0 + \gamma_1 X(i,Z(1)) + ...+
%               \gamma_{r} X(i,Z(r)))
%               \]
%               Therefore, if for example the explanatory variables
%               responsible for heteroscedasticity are columns 3 and 5
%               of matrix X, it is possible to use both the sintax:
%                    FSRHbsb(y,X,X(:,[3 5]),0)
%               or the sintax:
%                    FSRHbsb(y,X,[3 5],0)
%  bsb :        list of units forming the initial subset. Vector | 0. If
%               bsb=0 then the procedure starts with p units randomly
%               chosen else if bsb is not 0 the search will start with
%               m0=length(bsb)
%
% Optional input arguments:
%
%  init :       Search initialization. Scalar.
%               It specifies the point where to start monitoring
%               required diagnostics. If it is not specified it is set
%               equal to:
%                   p+1, if the sample size is smaller than 40;
%                   min(3*p+1,floor(0.5*(n+p+1))), otherwise.
%               The minimum value of init is 0. In this case in the first
%               step we just use prior information
%               Example - 'init',100 starts monitoring from step m=100
%               Data Types - double
<<<<<<< HEAD
=======
%
>>>>>>> adae119d
%  intercept :   Indicator for constant term. Scalar.
%               If 1, a model with constant term will be fitted (default),
%               else no constant term will be included.
%               Example - 'intercept',1
%               Data Types - double
<<<<<<< HEAD
=======
%
>>>>>>> adae119d
% modeltype:    Parametric function to be used in the skedastic equation.
%               String.
%               If modeltype is 'arc' (default) than the skedastic function is
%               modelled as follows
%               \[
%               \sigma^2_i = \sigma^2 (1 + \exp(\gamma_0 + \gamma_1 Z(i,1) +
%                           \cdots + \gamma_{r} Z(i,r)))
%               \]
%               on the other hand, if modeltype is 'har' then traditional
%               formulation due to Harvey is used as follows
%               \[
%               \sigma^2_i = \exp(\gamma_0 + \gamma_1 Z(i,1) + \cdots +
%                           \gamma_{r} Z(i,r)) =\sigma^2 (\exp(\gamma_1
%                           Z(i,1) + \cdots + \gamma_{r} Z(i,r))
%               \]
%               Example - 'modeltype','har'
%               Data Types - string
<<<<<<< HEAD
=======
%
>>>>>>> adae119d
%  nocheck:   Check input arguments. Scalar.
%               If nocheck is equal to 1 no check is performed on
%               matrix y and matrix X. Notice that y and X are left
%               unchanged. In other words the additional column of ones for
%               the intercept is not added. As default nocheck=0.
%               Example - 'nocheck',1
%               Data Types - double
<<<<<<< HEAD
=======
%
>>>>>>> adae119d
%  msg  :    Level of output to display. Scalar.
%               It controls whether to display or not messages
%               about great interchange on the screen
%               If msg==1 (default) messages are displayed on the screen
%               else no message is displayed on the screen
%               Example - 'msg',1
%               Data Types - double
<<<<<<< HEAD
=======
%
>>>>>>> adae119d
% gridsearch:   Algorithm to be used. Scalar.
%               If gridsearch ==1 grid search will be used else the
%               scoring algorith will be used.
%               Example - 'gridsearch',0
%               Data Types - double
%               REMARK: the grid search has only been implemented when
%               there is just one explantory variable which controls
<<<<<<< HEAD
%               heteroskedasticity
=======
%               heteroskedasticity.
%
>>>>>>> adae119d
%  constr   :   units which are forced to join the search in the last r steps. Vector.
%               r x 1 vector. The default is constr=''.  No constraint is imposed
%               Example - 'constr',[1 6 3]
%               Data Types - double
<<<<<<< HEAD
=======
%
>>>>>>> adae119d
%   bsbsteps :  Save the units forming subsets in selected steps. Vector.
%               It specifies for which steps of the fwd search it is
%               necessary to save the units forming subset. If bsbsteps is
%               0 we store the units forming subset in all steps. The
%               default is store the units forming subset in all steps if
%               n<=5000, else to store the units forming subset at steps
%               init and steps which are multiple of 100. For example, as
%               default, if n=7530 and init=6, units forming subset are
%               stored for
%               m=init, 100, 200, ..., 7500.
%               Example - 'bsbsteps',[100 200] stores the unis forming
%               subset in steps 100 and 200.
%               Data Types - double
<<<<<<< HEAD
=======
%
>>>>>>> adae119d
%   plots   :   Plot on the screen. Scalar.
%               If plots=1 the monitoring units plot is displayed on the
%               screen. The default value of plots is 0 (that is no plot
%               is produced on the screen).
%               Example - 'plots',1
%               Data Types - double
%
% Output:
%
%  Un:          Units included in each step. Matrix.
%               (n-init) x 11 Matrix which contains the unit(s) included
%               in the subset at each step of the search.
%               REMARK: in every step the new subset is compared with the
%               old subset. Un contains the unit(s) present in the new
%               subset but not in the old one.
%               Un(1,2) for example contains the unit included in step
%               init+1.
%               Un(end,2) contains the units included in the final step
%               of the search.
%  BB:          Units belonging to subset in each step. Matrix.
%               n x (n-init+1) matrix which contains the units belonging to the
%               subset at each step of the forward search.
%               1st col = index forming subset in the initial step
%               ...
%               last column = units forming subset in the final step (i.e.
%               all units).
%
%
% See also:   FSRbsb, FSRBbsb
%
%
% References:
%
% Atkinson, A.C., Riani, M. and Torti, F. (2016), Robust methods for
% heteroskedastic regression, "Computational Statistics and Data Analysis",
% Vol. 104, pp. 209-222, http://dx.doi.org/10.1016/j.csda.2016.07.002 [ART]

%
% Copyright 2008-2019.
% Written by FSDA team
%
%
%<a href="matlab: docsearchFS('FSRHbsb')">Link to the help function</a>
%
%$LastChangedDate::                      $: Date of the last commit

% Examples:

%{
    % FSRHbsb with all default options.
    % Common part to all examples: load tradeH dataset (used in the paper ART).
    XX=load('tradeH.txt');
    y=XX(:,2);
    X=XX(:,1);
    X=X./max(X);
    Z=log(X);
    Un=FSRHbsb(y,X,Z,[1:10]);
%}

%{
    %% FSRHbsb with optional arguments.
    % Suppress all messages about interchange with option msg.
    % Common part to all examples: load tradeH dataset (used in the paper ART).
    XX=load('tradeH.txt');
    y=XX(:,2);
    X=XX(:,1);
    X=X./max(X);
    Z=log(X);
    Un=FSRHbsb(y,X,Z,[1:10],'plots',1,'msg',0);
%}


%{
    % Monitoring the units belonging to subset in each step.
    % Common part to all examples: load tradeH dataset (used in the paper ART).
    XX=load('tradeH.txt');
    y=XX(:,2);
    X=XX(:,1);
    X=X./max(X);
    Z=log(X);
    [~,Un,BB]=FSRHmdr(y,X,Z,[1:10]);
    [Unchk,BBchk]=FSRHbsb(y,X,Z,[1:10]);
    % Test for equality BB and BBchk
    disp(isequaln(BB,BBchk))
    % Test for equality Un and Unchk
    disp(isequaln(Un,Unchk))
%}

<<<<<<< HEAD

%% Input parameters checking
=======
%% Beginning of code

% Input parameters checking
>>>>>>> adae119d

nnargin=nargin;
vvarargin=varargin;
[y,X,n,p] = chkinputR(y,X,nnargin,vvarargin);

%% User options

if n<40
    initdef=p+1;
else
    initdef=min(3*p+1,floor(0.5*(n+p+1)));
end

if initdef<length(bsb)
    initdef=length(bsb);
end

bsbstepdef='';

options=struct('intercept',1,'init',initdef,'plots',0,'nocheck',0,'msg',1,...
    'constr','','modeltype','art','gridsearch',0,'bsbsteps',bsbstepdef);

UserOptions=varargin(1:2:length(varargin));
if ~isempty(UserOptions)
    % Check if number of supplied options is valid
    if length(varargin) ~= 2*length(UserOptions)
        error('FSDA:FSRHmdr:WrongInputOpt','Number of supplied options is invalid. Probably values for some parameters are missing.');
    end
    % Check if user options are valid options
    chkoptions(options,UserOptions)
end


if nargin<4
    error('FSDA:FSRHmdr:missingInputs','Initial subset is missing');
end

if nargin > 4
    
    % Write in structure 'options' the options chosen by the user
    for i=1:2:length(varargin)
        options.(varargin{i})=varargin{i+1};
    end
end


% Z = n-by-r matrix which contains the explanatory variables for
% heteroskedasticity
if size(Z,1)~=n
    % Check if interecept was true
    intercept=options.intercept;
    if intercept==1
        Z=X(:,Z+1);
    else
        Z=X(:,Z);
    end
end


if bsb==0
    Ra=1; nwhile=1;
    while and(Ra,nwhile<100)
        bsb=randsample(n,p);
        Xb=X(bsb,:);
        Ra=(rank(Xb)<p);
        nwhile=nwhile+1;
    end
    if nwhile==100
        warning('FSDA:FSRHmdr:NoFullRankMatrix','Unable to randomly sample full rank matrix');
    end
    Zb=Z(bsb,:);
    yb=y(bsb);
    
else
    Xb=X(bsb,:);
    Zb=Z(bsb,:);
    yb=y(bsb);
end

gridsearch=options.gridsearch;
if gridsearch==1 && size(Z,2)>1
    warning('FSDA:FSRHmdr:WrongInputOpts','To perform a grid search you cannot have more than one varaible responsible for heteroskedasticity');
    warning('FSDA:FSRHmdr:WrongInputOpts','Scoring algorith is used');
    gridsearch=0;
end

modeltype=options.modeltype;

if strcmp(modeltype,'art') ==1
    art=1;
else
    art=0;
end

ini0=length(bsb);

% check init
init=options.init;
if  init <p+1
    fprintf(['Attention : init should be larger than p. \n',...
        'It is set to p+1.']);
    init=p+1;
elseif init<ini0
    fprintf(['Attention : init should be >= length of supplied subset. \n',...
        'It is set equal to ' num2str(length(bsb)) ]);
    init=ini0;
elseif init>=n
    fprintf(['Attention : init should be smaller than n. \n',...
        'It is set to n-1.']);
    init=n-1;
end

msg=options.msg;
constr=options.constr;
intercept=options.intercept;

%% Initialise key matrices


% sequence from 1 to n.
seq=(1:n)';

% The second column of matrix R will contain the OLS residuals at each step
% of the search
r=[seq zeros(n,1)];

% If n is very large, the step of the search is printed every 100 step
% seq100 is linked to printing
seq100=100*(1:1:ceil(n/100));

bsbsteps=options.bsbsteps;
% Matrix BB will contain the units forming subset in each step (or in
% selected steps) of the forward search. The first column contains
% information about units forming subset at step init1.
if isempty(bsbsteps)
    % Default for vector bsbsteps which indicates for which steps of the fwd
    % search units forming subset have to be saved
    if n<=5000
        bsbsteps = init:1:n;
    else
        bsbsteps = [init init+100-mod(init,100):100:100*floor(n/100)];
    end
    BB = NaN(n,length(bsbsteps),'single');
elseif bsbsteps==0
    bsbsteps=init:n;
    BB = NaN(n,n-init+1,'single');
else
    if min(bsbsteps)<init
        warning('FSDA:FSMbsb:WrongInit','It is impossible to monitor the subset for values smaller than init');
    end
    bsbsteps=bsbsteps(bsbsteps>=init);
    
    BB = NaN(n,length(bsbsteps),'single');
end

%  Un is a Matrix whose 2nd column:11th col contains the unit(s) just
%  included.
Un = cat(2 , (init+1:n)' , NaN(n-init,10));

hhh=1;
%% Start of the forward search
if (rank(Xb)~=p)
    warning('FSDA:FSRHmdr:message','Supplied initial subset does not produce full rank matrix');
    warning('FSDA:FSRHmdr:message','FS loop will not be performed');
    % FS loop will not be performed
else
    % ij = index which is linked with the columns of matrix BB. During the
    % search every time a subset is stored inside matrix BB ij icreases by one
    ij=1;
    
    for mm=ini0:n
        
        % if n>200 show every 100 steps the fwd search index
        if msg==1 && n>5000
            if length(intersect(mm,seq100))==1
                disp(['m=' int2str(mm)]);
            end
        end
        
        NoRankProblem=(rank(Xb) == p);
        if NoRankProblem  % rank is ok
            if art==1
                if  mm > 5  && gridsearch ~=1
                    % Use scoring
                    HET=regressHart(yb,Xb(:,2:end),Zb,'intercept',intercept);
                else
                    if size(Zb,2)==1
                        % Use grid search algorithm if Z has just one column
                        HET=regressHart_grid(yb,Xb(:,2:end),exp(Zb),'intercept',intercept);
                    else
                        HET=regressHart(yb,Xb(:,2:end),Zb,'intercept',intercept);
                    end
                end
                
                % gam=HET.GammaOLD;
                % alp=HET.alphaOLD;
                % omegahat=1+real(X(:,end).^alp)*gam;%equaz 6 di paper
                
                omegahat=1+exp(HET.Gamma(1,1))*exp(Z*HET.Gamma(2:end,1));
            else
                if  mm > 5  && gridsearch ~=1
                    % Use scoring
                    HET=regressHhar(yb,Xb(:,2:end),Zb,'intercept',intercept);
                else
                    if size(Zb,2)==1
                        % Use grid search algorithm if Z has just one column
                        HET=regressHhar_grid(yb,Xb(:,end),exp(Zb),'intercept',intercept);
                    else
                        HET=regressHhar(yb,Xb(:,2:end),Zb,'intercept',intercept);
                    end
                end
                
                
                omegahat=exp(Z*HET.Gamma(2:end,1));
                
            end
            
            sqweights = omegahat.^(-0.5);
            
            % Xw and yw are referred to all the observations
            % They contains transformed values of X and y using estimates
            % at step m
            % Xw = [X(:,1) .* sqweights X(:,2) .* sqweights ... X(:,end) .* sqweights]
            Xw = bsxfun(@times, X, sqweights);
            yw = y .* sqweights;
            Xb=Xw(bsb,:);
            yb=yw(bsb);
            b=HET.Beta(:,1);
        else   % number of independent columns is smaller than number of parameters
            error('FSDA:FSRHbsb:NoFullRank','Not full rank stop')
        end
        % HHH
        if hhh==1
            e=yw-Xw*b;  % e = vector of residual for all units using b estimated using subset
        else
            e=y-X*b;  % e = vector of residual for all units using b estimated using subset
        end
        
        r(:,2)=e.^2;
        
        % Store units belonging to the subset
        if (mm>=init)
            if intersect(mm,bsbsteps)==mm
                BB(bsb,ij)=bsb;
                ij=ij+1;
            end
        end
        
        
        
        if mm<n
            
            % store units forming old subset in vector oldbsb
            oldbsb=bsb;
            
            % order the r_i
            % r(:,2)=(y-X*b).^2;  % e = vector of residual for all units using b estimated using subset
            
            
            % units inside vector constr are forced to join the search in
            % the final k steps
            if ~isempty(constr) && mm<n-length(constr)
                r(constr,2)=Inf;
            end
            ord=sortrows(r,2);
            
            % bsb= units forming the new  subset
            bsb=ord(1:(mm+1),1);
            
            Xb=X(bsb,:);  % subset of X
            yb=y(bsb);    % subset of y
            Zb=Z(bsb,:);  % subset of Z
            
            if mm>=init
                unit=setdiff(bsb,oldbsb);
                
                % If the interchange involves more than 10 units, store only the
                % first 10.
                if length(unit)<=10
                    Un(mm-init+1,2:(length(unit)+1))=unit;
                else
                    if msg==1
                        disp(['Warning: interchange greater than 10 when m=' int2str(mm)]);
                        disp(['Number of units which entered=' int2str(length(unit))]);
                        Un(mm-init+1,2:end)=unit(1:10);
                    end
                end
            end
        end   % if mm<n
    end  % for mm=ini0:n loop
    
end % rank check

plots=options.plots;
if plots==1
    % Create the 'monitoring units plot'
    figure;
    plot(bsbsteps,BB','bx')
    xlabel('Subset size m');
    ylabel('Monitoring units plot');
end

end
%FScategory:REG-Hetero<|MERGE_RESOLUTION|>--- conflicted
+++ resolved
@@ -62,19 +62,13 @@
 %               step we just use prior information
 %               Example - 'init',100 starts monitoring from step m=100
 %               Data Types - double
-<<<<<<< HEAD
-=======
-%
->>>>>>> adae119d
+%
 %  intercept :   Indicator for constant term. Scalar.
 %               If 1, a model with constant term will be fitted (default),
 %               else no constant term will be included.
 %               Example - 'intercept',1
 %               Data Types - double
-<<<<<<< HEAD
-=======
-%
->>>>>>> adae119d
+%
 % modeltype:    Parametric function to be used in the skedastic equation.
 %               String.
 %               If modeltype is 'arc' (default) than the skedastic function is
@@ -92,10 +86,7 @@
 %               \]
 %               Example - 'modeltype','har'
 %               Data Types - string
-<<<<<<< HEAD
-=======
-%
->>>>>>> adae119d
+%
 %  nocheck:   Check input arguments. Scalar.
 %               If nocheck is equal to 1 no check is performed on
 %               matrix y and matrix X. Notice that y and X are left
@@ -103,10 +94,7 @@
 %               the intercept is not added. As default nocheck=0.
 %               Example - 'nocheck',1
 %               Data Types - double
-<<<<<<< HEAD
-=======
-%
->>>>>>> adae119d
+%
 %  msg  :    Level of output to display. Scalar.
 %               It controls whether to display or not messages
 %               about great interchange on the screen
@@ -114,10 +102,7 @@
 %               else no message is displayed on the screen
 %               Example - 'msg',1
 %               Data Types - double
-<<<<<<< HEAD
-=======
-%
->>>>>>> adae119d
+%
 % gridsearch:   Algorithm to be used. Scalar.
 %               If gridsearch ==1 grid search will be used else the
 %               scoring algorith will be used.
@@ -125,20 +110,13 @@
 %               Data Types - double
 %               REMARK: the grid search has only been implemented when
 %               there is just one explantory variable which controls
-<<<<<<< HEAD
-%               heteroskedasticity
-=======
 %               heteroskedasticity.
 %
->>>>>>> adae119d
 %  constr   :   units which are forced to join the search in the last r steps. Vector.
 %               r x 1 vector. The default is constr=''.  No constraint is imposed
 %               Example - 'constr',[1 6 3]
 %               Data Types - double
-<<<<<<< HEAD
-=======
-%
->>>>>>> adae119d
+%
 %   bsbsteps :  Save the units forming subsets in selected steps. Vector.
 %               It specifies for which steps of the fwd search it is
 %               necessary to save the units forming subset. If bsbsteps is
@@ -152,10 +130,7 @@
 %               Example - 'bsbsteps',[100 200] stores the unis forming
 %               subset in steps 100 and 200.
 %               Data Types - double
-<<<<<<< HEAD
-=======
-%
->>>>>>> adae119d
+%
 %   plots   :   Plot on the screen. Scalar.
 %               If plots=1 the monitoring units plot is displayed on the
 %               screen. The default value of plots is 0 (that is no plot
@@ -244,14 +219,9 @@
     disp(isequaln(Un,Unchk))
 %}
 
-<<<<<<< HEAD
-
-%% Input parameters checking
-=======
 %% Beginning of code
 
 % Input parameters checking
->>>>>>> adae119d
 
 nnargin=nargin;
 vvarargin=varargin;
