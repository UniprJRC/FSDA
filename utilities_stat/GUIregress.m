function out = GUIregress(x,y, varargin)
%GUIregress shows the necessary calculations to obtain simple linear regression statistics in a GUI.
%
%
%<a href="matlab: docsearchFS('GUIregress')">Link to the help function</a>
%
%
%
%  Required input arguments:
%
%     x : vector of numeric data or table. Vector or table or empty.
%           Vector containing strictly numerical data.
%           If x is table the second input argument y is not necessary. In
%           this case the response is the last column of the table.
%           If x is empty it is assumed that regression is against time.
%           Data Types - double or table or []
%
%     y : vector of numeric data.
%           Vector containing strictly numerical data.
%           This input argument is not requested if previous input
%           argument x is a table.
%           Data Types - double
%
%  Optional input arguments:
%
%    intercept :  Indicator for constant term. true (default) | false.
%                 Indicator for the constant term (intercept) in the fit,
%                 specified as the comma-separated pair consisting of
%                 'Intercept' and either true to include or false to remove
%                 the constant term from the regression model.
%                 Example - 'intercept',false
%                 Data Types - boolean
%
%     plots    : show regression graphically. Boolean.
%                If plots is true an additional plot which shows the (x,y)
%                data, the fitted regression line and the residuals is
%                shown on the screen. Clicking on the line in the legend it
%                is possible to show/hide these three components.
%           Example - 'plots',true
%           Data Types - boolean
%
%   interpolant  : interpolation method. 'character'.
%         Possible values are 'linear' (default) for linear interpolation,
%         'exponential' for exponential interpolation and 'power' for power
%         interpolation.
%           Example - 'interpolant','exponential'
%           Data Types - char
%
% Output:
%
%    out = detailed output to compute the index. Table.
%          Table with n+1 rows (where n is the length of x) containing
%          what is shown in the GUI. Last row contains the totals.
%
%
%
%
% See also: GUIvar, GUImad, GUIskewness
%
% References:
%
% Copyright 2008-2021.
% Written by FSDA team
%
%
%<a href="matlab: docsearchFS('GUIregress')">Link to the help function</a>
%
%$LastChangedDate:: 2018-09-15 00:27:12 #$: Date of the last commit
%

% Examples:
%
%{
    %% Example of unweighted regression.
    % x= monthly income of 13 families.
    % y= free time expenditure.
    x=[1330 1225 1225 1400 1575 2050 1750 2240 1225 1730 1470 2730 1380];
    y=[120 60 30 60 90 150 140 210 30 100 30 270 260];
    out=GUIregress(x,y);
%}

%{
    %% Use of option plots.
    % The following data matrix reports, for 6 countries, the tourism revenues
    % (y) recorded in a given year (in billions of dollars) and the number of
    % foreign visitors (x) in the same year (in millions of units).
    x=[60 48 45 30 23 15];
    y=[27.3 25.1 58.4 27.1 17.5 11.9];
    out=GUIregress(x,y,'plots',true);
%}

%{
    %% Use of option intercept.
    % The following data matrix reports, for 6 countries, the tourism revenues
    % (y) recorded in a given year (in billions of dollars) and the number of
    % foreign visitors (x) in the same year (in millions of units).
    x=[60 48 45 30 23 15];
    y=[27.3 25.1 58.4 27.1 17.5 11.9];
    out=GUIregress(x,y,'intercept',false);
%}

%{
    % First argument passed as table.
    % The following data matrix reports, for 6 countries, the tourism revenues
    % (y) recorded in a given year (in billions of dollars) and the number of
    % foreign visitors (x) in the same year (in millions of units).
    x=[60 48 45 30 23 15];
    y=[27.3 25.1 58.4 27.1 17.5 11.9];
    XX=array2table([x' y'],'VariableNames',{'x','y'});
    out=GUIregress(XX);
%}

%{
    %% Example of exponential interpolation.
<<<<<<< HEAD
    % The values ​​of a company's production, in millions of euros were as follows:   
=======
    % The following data matrix reports, for 6 countries, the tourism revenues
    % The values ​​of a company's production, in millions of euros were as follows:
>>>>>>> fdc840b3
    y=[50 52 56 59 65 70 76];
    % Analyze the trend of the company's production using an exponential fit.
    out=GUIregress([],y,'interpolant','exponential','plots',true);
%}

%{
    %% Example of power interpolation.
<<<<<<< HEAD
    % The values ​​of a company's production, in millions of euros were as follows:   
=======
    % The following data matrix reports, for 6 countries, the tourism revenues
    % The values ​​of a company's production, in millions of euros were as follows:
>>>>>>> fdc840b3
    y=[50 52 56 59 65 70 76];
    % Analyze the trend of the company's production using a power fit.
    out=GUIregress([],y,'interpolant','power','plots',true);
%}

%% Beginning of code

if isempty(x)
    x=1:length(y);
    timeseries=true;
    
elseif istable(x)
    y=x{:,end};
    x=x{:,1};
    timeseries=false;
else
    timeseries=false;
end

lenx=length(x);
seq=(1:lenx)';

% weights='';
% %    weights  : weights. Vector.
% %         Vector of the same length of x containing the weights
% %         (frequencies) assigned to each observation.
% %           NOT IMPLEMENTED YET
% %           Example - 1:10
% %           Data Types - double

intercept=true;
plots=false;
interpolant='linear';
if nargin>2
    options=struct('intercept',intercept,'plots',false,...
        'interpolant',interpolant);
    
    % 'weights',weights,...
    
    UserOptions=varargin(1:2:length(varargin));
    if ~isempty(UserOptions)
        % Check if number of supplied options is valid
        if length(varargin) ~= 2*length(UserOptions)
            error('FSDA:GUIregress:WrongInputOpt','Number of supplied options is invalid. Probably values for some parameters are missing.');
        end
        % Check if user options are valid options
        chkoptions(options,UserOptions)
    end
    
    % Write in structure 'options' the options chosen by the user
    for i=1:2:length(varargin)
        options.(varargin{i})=varargin{i+1};
    end
    
    plots=options.plots;
    intercept=options.intercept;
    % weights=options.weights;
    interpolant=options.interpolant;
end

weights=[];
if isempty(weights)
    unweighted=true;
else
    unweighted=false;
end

if unweighted==true % unweighted regression
    x=x(:);
    y=y(:);
    
    if strcmp(interpolant,'exponential')
        yori=y;
        y=log(y);
        interpType=2;
    elseif strcmp(interpolant,'power')
        xori=x;
        yori=y;
        x=log(x);
        y=log(y);
        interpType=3;
    else
        interpType=1;
    end
    
    sumx=sum(x);
    mx=sumx/lenx;
    sumy=sum(y);
    my=sumy/lenx;
    x2=x.^2;
    sumx2=sum(x2);
    xy=x.*y;
    sumxy=sum(xy);
    % achk=numa/denb;
    if intercept ==true
        numb=lenx*sumxy-sumx*sumy;
        denb=lenx*sumx2-sumx^2;
        b=numb/denb;
        a=my-b*mx;
        numa=sumy*sumx2-sumx*sumxy;
    else
        numb=sumxy;
        denb=sumx2;
        b=numb/denb;
        numa=0;
        a=0;
    end
    yhat=a+b*x;
    e=y-yhat;
    
    sume=sum(e);
    e2=e.^2;
    deve=sum(e2);
    %xe=x.*e;
    sumyhat=sum(yhat);
    
    if intercept==true
        ymhat2=(yhat-sumyhat/lenx).^2;
        ymmy=(y-my).^2;
        devyhat=sum(ymhat2);
        devy=sum(ymmy);
        R2=devyhat/devy;
    else
        ymhat2=yhat.^2;
        ymmy=y.^2;
        devyhat=sum(ymhat2);
        devy=sum(ymmy);
        R2=devyhat/devy;
    end
    
    if timeseries==true
        if  interpType==1
            header={'t' 'y_t' 't^2' 'ty_t' '\hat y_t'};
            corpus=[x,y, x2, xy, yhat];
            footer=[sumx sumy sumx2 sumxy sum(yhat)];
        elseif interpType==2
            yhat=exp(yhat);
            header={'t' 'log(y_t)' 't^2' 'tlog(y_t)' 'y_t' '\hat y_t'};
            corpus=[x,y, x2, xy, yori, yhat];
            footer=[sumx sumy sumx2 sumxy sum(yori) sum(yhat)];
        elseif interpType==3
            yhat=exp(a)*xori.^b;
            header={'log(t)' 'log(y_t)' 'log(t)^2' 'log(t)log(y_t)' 'y_t' '\hat y_t'};
            corpus=[x,y,           x2, xy, yori, yhat];
            footer=[sumx sumy sumx2 sumxy sum(yori) sum(yhat)];
        else
        end
        
        
    else
        header={'i' 'x_i' 'y_i' 'x_i^2' 'x_iy_i' '\hat y_i'};
        corpus=[seq, x,y, x2, xy, yhat];
        footer=[NaN sumx sumy sumx2 sumxy sum(yhat)];
    end
    strtitle='Details of calculations of $a$ (intercept),  $b$ (slope)  and $\hat y$ (fitted values)';
    
    if intercept==true
        if timeseries==true
            if interpType==1 % linear
                header1={'t' 'y_t' '\hat y_t' 'e_t' 'e_t^2' '(\hat y_t -M_Y)^2' '(y_t -M_Y)^2'};
                corpus1=[seq, y , yhat,  e,  e2, ymhat2  ymmy];
                footer1=[NaN sumy sumyhat sume deve devyhat devy];
            elseif interpType==2 % exponential
                header1={'t' 'log y_t' 'log \hat y_t' 'e_t' 'e_t^2' '( log \hat y_t -M_Y)^2' '( log y_t -M_Y)^2'};
                corpus1=[seq, y , log(yhat),  e,  e2, ymhat2  ymmy];
                footer1=[NaN sumy sum(log(yhat)) sume deve devyhat devy];
            elseif interpType==3 % power
                header1={'t' 'log t' 'log y_t' 'log \hat y_t' 'e_t' 'e_t^2' '( log \hat y_t -M_Y)^2' '( log y_t -M_Y)^2'};
                corpus1=[seq, x, y , log(yhat),  e,  e2, ymhat2  ymmy];
                footer1=[NaN sumx sumy sum(log(yhat)) sume deve devyhat devy];
            else
            end
        else
            header1={'i' 'y_i' '\hat y_i' 'e_i' 'e_i^2' '(\hat y_i -M_Y)^2' '(y_i -M_Y)^2'};
            corpus1=[seq, y , yhat,  e,  e2, ymhat2  ymmy];
            footer1=[NaN sumy sumyhat sume deve devyhat devy];
        end
        strtitle1='Total ($DEV(y)$), regression ($DEV(\hat y)$) and residual deviance ($DEV(e)$)';
    else % no intercept
        if timeseries==true
            if interpType==1 % linear
                header1={'t' 'y_t' '\hat y_t' 'e_t' 'e_t^2' '\hat y_t^2' 'y_t^2'};
                corpus1=[seq, y , yhat,  e,  e2, ymhat2  ymmy];
                footer1=[NaN sumy sumyhat sume deve devyhat devy];
            elseif interpType==2 % exponential
                header1={'t' 'log(y_t)' '\hat y_t' 'e_t' 'e_t^2' '\hat y_t^2' 'y_t^2'};
                corpus1=[seq, y , yhat,  e,  e2, ymhat2  ymmy];
                footer1=[NaN sumy sumyhat sume deve devyhat devy];
            elseif interpType==3 % power
                header1={'t' 'log t' 'log(y_t)' '\hat y_t' 'e_t' 'e_t^2' '\hat y_t^2' 'y_t^2'};
                corpus1=[seq, x, y , yhat,  e,  e2, ymhat2  ymmy];
                footer1=[NaN sumx sumy sumyhat sume deve devyhat devy];
            end
        else
            header1={'i' 'y_i' '\hat y_i' 'e_i' 'e_i^2' '\hat y_i^2' 'y_i^2'};
            corpus1=[seq, y , yhat,  e,  e2, ymhat2  ymmy];
            footer1=[NaN sumy sumyhat sume deve devyhat devy];
        end
        
        strtitle1='Total, regression and residual sum of squares';
    end
else % weighted regression
    % TODO in a future release
    
end

str=strForSchool(header, corpus, footer);
str1=strForSchool(header1, corpus1, footer1);

out=array2table([corpus;footer],'VariableNames',header);

startIndex=regexp(str,'\cr');
a1=ceil(length(startIndex)/2);
b1=a1+1;
toinsert=['\cr ' repmat('&',1,length(header)) ' '];
while length(str) >1150
    str=[str(1:startIndex(a1)-2) toinsert str(startIndex(b1)-1:end)];
    a1=a1-1;
    b1=b1-1;
end

% note that there is a maximum of string size of 1200 characters for the
% LaTeX interpreter
startIndex=regexp(str1,'\cr');
a1=ceil(length(startIndex)/2);
b1=a1+1;
toinsert=['\cr ' repmat('&',1,length(header1)) ' '];
while length(str1) >1100
    str1=[str1(1:startIndex(a1)-2) toinsert str1(startIndex(b1)-1:end)];
    a1=a1-1;
    b1=b1-1;
end

% main window
fs=14;
dim = [.02 .850 0.1 0.1];
h=figure('Position',[100 100 1200 700],'Units','normalized');
h1=figure('Position',[100 100 900 700],'Units','normalized');

annotation(h,'textbox',dim,'FitBoxToText','on','String',str,'Interpreter','latex','FontSize',fs);
drawnow
annotation(h1,'textbox',dim,'FitBoxToText','on','String',str1,'Interpreter','latex','FontSize',fs);

if b>0
    ps='+';
    psm='-';
else
    ps='-';
    psm='+';
end

% Textbox of means and a
if unweighted==true
    strmean=['\boldmath{$M_X$}= $\frac{' num2str(sumx) '}{' num2str(lenx) '}=' num2str(mx)  '\qquad $' ...
        '\boldmath{$M_Y$}= $\frac{' num2str(sumy) '}{' num2str(lenx) '}=' num2str(my) '$'];
    if intercept==true
        stramean=['\boldmath{$a$}= $M_Y - b M_X =' num2str(my) psm num2str(abs(b)) '\times' num2str(abs(mx)) '=' num2str(a) '$'];
    else
        stramean='\boldmath{$a$}=0';
    end
else
    strmean=['\boldmath{$M_X$}= $\frac{' num2str(sumxw) '}{' num2str(n) '}=' num2str(mx)  '\qquad $' ...
        '\boldmath{$M_Y$}= $\frac{' num2str(sumyw) '}{' num2str(n) '}=' num2str(my) '$'];
end


if sumx>=0
    signsumx='-';
else
    signsumx='+';
end
if timeseries==true
    if interpType==1
        stryhat1=['\boldmath{$\hat y_1$}= $a+b  =' num2str(a) ps num2str(abs(b)) '\times' num2str(x(1)) '=' num2str(yhat(1)) '$'];
        stryhat2=['\boldmath{$\hat y_2$}= $a+b \times 2 =' num2str(a) ps num2str(abs(b)) '\times' num2str(x(2)) '=' num2str(yhat(2)) '$'];
        stryhatn=['\boldmath{$\hat y_{' num2str(lenx)  '}$} = $ a+b \times'  num2str(lenx) ' =' num2str(a) ps num2str(abs(b)) ' \times ' num2str(x(lenx)) '=' num2str(yhat(lenx)) '$'];
        
    elseif interpType==2 % exponential function
        stryhat1=['\boldmath{$\hat y_1$}= $\exp(a+b  )= \exp(' num2str(a) ps num2str(abs(b)) '\times' num2str(x(1)) ')=' num2str(yhat(1)) '$'];
        stryhat2=['\boldmath{$\hat y_2$}= $\exp(a+b \times 2) = \exp(' num2str(a) ps num2str(abs(b)) '\times' num2str(x(2)) '=' num2str(yhat(2)) '$'];
        stryhatn=['\boldmath{$\hat y_{' num2str(lenx)  '}$} = $ \exp(a+b \times'  num2str(lenx) ') = \exp(' num2str(a) ps num2str(abs(b)) ' \times ' num2str(x(lenx)) ')=' num2str(yhat(lenx)) '$'];
    elseif interpType==3   % power function
        stryhat1=['\boldmath{$\hat y_1$}= $\exp(a)  = \exp(' num2str(a) ') =' num2str(yhat(1)) '$'];
        stryhat2=['\boldmath{$\hat y_2$}= $\exp(a) \times 2^b  = \exp(' num2str(a) ') \times 2^{' num2str(b)  '}=' num2str(yhat(2)) '$'];
        stryhatn=['\boldmath{$\hat y_{' num2str(lenx)  '}$} = $ \exp(a)'  num2str(xori(lenx)) '^{ '  num2str(b) '}=' num2str(yhat(lenx)) '$'];
    end
else
    stryhat1=['\boldmath{$\hat y_1$}= $a+b x_1 =' num2str(a) ps num2str(abs(b)) '\times' num2str(x(1)) '=' num2str(yhat(1)) '$'];
    stryhat2=['\boldmath{$\hat y_2$}= $a+b x_2 =' num2str(a) ps num2str(abs(b)) '\times' num2str(x(2)) '=' num2str(yhat(2)) '$'];
    stryhatn=['\boldmath{$\hat y_{' num2str(lenx)  '}$} = $ a+b x_{' num2str(lenx) '} =' num2str(a) ps num2str(abs(b)) ' \times ' num2str(x(lenx)) '=' num2str(yhat(lenx)) '$'];
end
stryhati='...';

posp=0.49;
dimstrmean = [posp .78 0.1 0.1];
annotation(h,'textbox',dimstrmean,'FitBoxToText','on','String',strmean,'Interpreter','latex','FontSize',fs);
dimamean = [posp .68 0.1 0.1];
annotation(h,'textbox',dimamean,'FitBoxToText','on','String',stramean,'Interpreter','latex','FontSize',fs);

dimstryhat1 = [posp .60 0.1 0.1];
annotation(h,'textbox',dimstryhat1,'FitBoxToText','on','String',stryhat1,'Interpreter','latex','FontSize',fs);
dimstryhat2 = [posp .54 0.1 0.1];
annotation(h,'textbox',dimstryhat2,'FitBoxToText','on','String',stryhat2,'Interpreter','latex','FontSize',fs);
dimstryhati = [posp .45 0.1 0.1];
annotation(h,'textbox',dimstryhati,'FitBoxToText','on','String',stryhati,'Interpreter','latex','FontSize',fs);
dimstryhatn = [posp .36 0.1 0.1];
annotation(h,'textbox',dimstryhatn,'FitBoxToText','on','String',stryhatn,'Interpreter','latex','FontSize',fs);

dim = [.02 .9 0.1 0.1];
fs1=20;
annotation(h,'textbox',dim,'FitBoxToText','on','String',strtitle,'Interpreter','latex','FontSize',fs1);
annotation(h1,'textbox',dim,'FitBoxToText','on','String',strtitle1,'Interpreter','latex','FontSize',fs1);

% strfin = text at the end of the GUI
if unweighted==true
    if intercept==true
        if timeseries==true
            if interpType==1
                strbcoeff=['\boldmath{$b$}=$ \frac{T\sum_{t=1}^T t y_i - \sum_{t=1}^T t \sum_{t=1}^T y_i}{T \sum_{t=1}^T t^2 - \left( \sum_{t=1}^T t \right)^2}'...
                    '= \frac{' num2str(lenx) ' \times ' num2str(sumxy) signsumx  num2str(abs(sumx)) ' \times ' num2str(sumy)  '}{' num2str(lenx) ' \times ' num2str(sumx2) signsumx num2str(sumx)  '^2}' ...
                    '= \frac{' num2str(numb) '}{' num2str(denb) '}=' ...
                    num2str(b) '$'];
                stracoeff=['\boldmath{$a$}=$ \frac{\sum_{t=1}^n y_i \sum_{i=1}^n t^2 - \sum_{t=1}^n t \sum_{i=1}^n t y_i}{T \sum_{t=1}^n t^2 - \left( \sum_{t=1}^T t \right)^2}'...
                    '= \frac{' num2str(sumy) ' \times ' num2str(sumx2) signsumx num2str(abs(sumx)) ' \times ' num2str(sumxy)  '}{' num2str(lenx) ' \times ' num2str(sumx2) signsumx num2str(sumx)  '^2}' ...
                    '= \frac{' num2str(numa) '}{' num2str(denb) '}=' ...
                    num2str(a) '$'];
            elseif interpType==2
                strbcoeff=['\boldmath{$b$}=$ \frac{T\sum_{t=1}^T t y_i - \sum_{t=1}^T t \sum_{t=1}^T y_i}{T \sum_{t=1}^T t^2 - \left( \sum_{t=1}^T t \right)^2}'...
                    '= \frac{' num2str(lenx) ' \times ' num2str(sumxy) signsumx  num2str(abs(sumx)) ' \times ' num2str(sumy)  '}{' num2str(lenx) ' \times ' num2str(sumx2) signsumx num2str(sumx)  '^2}' ...
                    '= \frac{' num2str(numb) '}{' num2str(denb) '}=' ...
                    num2str(b) '$'];
                stracoeff=['\boldmath{$a$}=$ \frac{\sum_{t=1}^n y_i \sum_{i=1}^n t^2 - \sum_{t=1}^n t \sum_{i=1}^n t y_i}{T \sum_{t=1}^n t^2 - \left( \sum_{t=1}^T t \right)^2}'...
                    '= \frac{' num2str(sumy) ' \times ' num2str(sumx2) signsumx num2str(abs(sumx)) ' \times ' num2str(sumxy)  '}{' num2str(lenx) ' \times ' num2str(sumx2) signsumx num2str(sumx)  '^2}' ...
                    '= \frac{' num2str(numa) '}{' num2str(denb) '}=' ...
                    num2str(a) '$'];
                
            elseif  interpType==3
                strbcoeff=['\boldmath{$b$}=$ \frac{T\sum_{t=1}^T log(t) log y_t - \sum_{t=1}^T log(t) \sum_{t=1}^T log y_t}{T \sum_{t=1}^T log(t)^2 - \left( \sum_{t=1}^T log(t) \right)^2}'...
                    '= \frac{' num2str(lenx) ' \times ' num2str(sumxy) signsumx  num2str(abs(sumx)) ' \times ' num2str(sumy)  '}{' num2str(lenx) ' \times ' num2str(sumx2) signsumx num2str(sumx)  '^2}' ...
                    '= \frac{' num2str(numb) '}{' num2str(denb) '}=' ...
                    num2str(b) '$'];
                stracoeff=['\boldmath{$a$}=$ \frac{\sum_{t=1}^T log y_t \sum_{i=1}^T log(t)^2 - \sum_{t=1}^T log(t) \sum_{i=1}^T log(t) log y_t}{T \sum_{t=1}^n log(t)^2 - \left( \sum_{t=1}^T log(t) \right)^2}'...
                    '= \frac{' num2str(sumy) ' \times ' num2str(sumx2) signsumx num2str(abs(sumx)) ' \times ' num2str(sumxy)  '}{' num2str(lenx) ' \times ' num2str(sumx2) signsumx num2str(sumx)  '^2}' ...
                    '= \frac{' num2str(numa) '}{' num2str(denb) '}=' ...
                    num2str(a) '$'];
                
                
            end
        else
            strbcoeff=['\boldmath{$b$}=$ \frac{n\sum_{i=1}^n x_i y_i - \sum_{i=1}^n x_i \sum_{i=1}^n y_i}{n \sum_{i=1}^n x_i^2 - \left( \sum_{i=1}^n x_i \right)^2}'...
                '= \frac{' num2str(lenx) ' \times ' num2str(sumxy) signsumx  num2str(abs(sumx)) ' \times ' num2str(sumy)  '}{' num2str(lenx) ' \times ' num2str(sumx2) signsumx num2str(sumx)  '^2}' ...
                '= \frac{' num2str(numb) '}{' num2str(denb) '}=' ...
                num2str(b) '$'];
            stracoeff=['\boldmath{$a$}=$ \frac{\sum_{i=1}^n y_i \sum_{i=1}^nx_i^2 - \sum_{i=1}^n x_i \sum_{i=1}^n x_i y_i}{n \sum_{i=1}^n x_i^2 - \left( \sum_{i=1}^n x_i \right)^2}'...
                '= \frac{' num2str(sumy) ' \times ' num2str(sumx2) signsumx num2str(abs(sumx)) ' \times ' num2str(sumxy)  '}{' num2str(lenx) ' \times ' num2str(sumx2) signsumx num2str(sumx)  '^2}' ...
                '= \frac{' num2str(numa) '}{' num2str(denb) '}=' ...
                num2str(a) '$'];
        end
        strR2=['\boldmath{$R^2$}=$ \frac{DEV(\hat{y})}{DEV(y)} '...
            '= \frac{' num2str(devyhat)  '}{' num2str(devy) '}=' ...
            num2str(R2) '$'];
        strR2bis=['\boldmath{$R^2$}=$ 1-\frac{DEV(e)}{DEV(y)}' ...
            '= 1-\frac{' num2str(deve) '}{' num2str(devy) '}=' ...
            num2str(R2) '$'];
    else % intercept = false
        if timeseries==true
            if interpType==1
                strbcoeff=['\boldmath{$b$}=$ \frac{\sum_{t=1}^T t y_t}{ \sum_{t=1}^T t^2 }'...
                    '= \frac{' num2str(numb) '}{' num2str(denb) '}=' ...
                    num2str(b) '$'];
            elseif interpType==2
                strbcoeff=['\boldmath{$b$}=$ \frac{\sum_{t=1}^T t log(y_t)}{ \sum_{t=1}^T t^2 }'...
                    '= \frac{' num2str(numb) '}{' num2str(denb) '}=' ...
                    num2str(b) '$'];
            elseif interpType==3
                strbcoeff=['\boldmath{$b$}=$ \frac{\sum_{t=1}^T log(t) log(y_t)}{ \sum_{t=1}^T log(t)^2 }'...
                    '= \frac{' num2str(numb) '}{' num2str(denb) '}=' ...
                    num2str(b) '$'];
            end
        else
            strbcoeff=['\boldmath{$b$}=$ \frac{\sum_{i=1}^n x_i y_i}{ \sum_{i=1}^n x_i^2 }'...
                '= \frac{' num2str(numb) '}{' num2str(denb) '}=' ...
                num2str(b) '$'];
        end
        stracoeff='\boldmath{$a$}=0';
        strR2=['\boldmath{$R^2$}=$ \frac{ \sum_{i=1}^n \hat y_i^2 }{ \sum_{i=1}^n y_i^2} '...
            '= \frac{' num2str(devyhat)  '}{' num2str(devy) '}=' ...
            num2str(R2) '$'];
        strR2bis=['\boldmath{$R^2$}=$ 1-\frac{\sum_{i=1}^n e_i^2 }{\sum_{i=1}^n y_i^2}' ...
            '= 1-\frac{' num2str(deve) '}{' num2str(devy) '}=' ...
            num2str(R2) '$'];
    end
else
    % TODO
end

fs1=20;
dimbcoeff = [.01 .16 0.1 0.1];
annotation(h,'textbox',dimbcoeff,'FitBoxToText','on','String',strbcoeff,'Interpreter','latex','FontSize',fs1);
dimacoeff = [.01 .02 0.1 0.1];
annotation(h,'textbox',dimacoeff,'FitBoxToText','on','String',stracoeff,'Interpreter','latex','FontSize',fs1);

annotation(h1,'textbox',dimbcoeff,'FitBoxToText','on','String',strR2,'Interpreter','latex','FontSize',fs1);
annotation(h1,'textbox',dimacoeff,'FitBoxToText','on','String',strR2bis,'Interpreter','latex','FontSize',fs1);

% Show plot of (x,y) coordinates, fitted line and residuals
if plots==true
    r2str=['(R2=' num2str(R2) ')'];
    if timeseries==true
        labx='t';
    else
        labx='x_i';
    end
    figure
    hold('on')
    
    if interpType==1
        plot(x,y,'o','LineWidth',2,'DisplayName','xyori')
        h=refline(b,a);
        %h=lsline;
        h.Color='r';
        
        if b>0
            abx=['(' num2str(a) '+' num2str(b) labx ')'];
        else
            abx=['(' num2str(a) num2str(b) labx ')'];
        end
        leg={['(' labx(1) ',y) coordinates'],['Regression line ' abx] ['Residuals ' r2str]};
        % plot([x x]',[yhat y]','k','DisplayName','Residuals')
        plot([x x]',[yhat y]','k','DisplayName',leg{3})
    end
    
    if interpType==2
        if b>0
            abx=['exp(' num2str(a) '+' num2str(b) labx ')'];
        else
            abx=['exp(' num2str(a) num2str(b) labx ')'];
        end
        
        leg={'(t,y_t) coordinates',['Exponential fit ' abx] ['Residuals ' r2str]};
        plot(x,yori,'o','LineWidth',2)
        plot(x,yhat,'DisplayName','fit')
        plot([x x]',[yhat yori]','k','DisplayName',leg{3})
        
        
        
    elseif interpType==3
        abx=[num2str(exp(a)) 't^{' num2str(b) '}'];
        leg={'(t,y_t) coordinates',['Power fit ' abx] ['Residuals ' r2str]};
        
        plot(xori,yori,'o','LineWidth',2)
        plot(xori,yhat,'r','DisplayName','fit')
        plot([xori xori]',[yhat yori]','k','DisplayName',leg{3})
        
    else
    end
    drawnow
    clickableMultiLegend(leg,'Location','best')
end

end
%FScategory:GUI<|MERGE_RESOLUTION|>--- conflicted
+++ resolved
@@ -112,12 +112,7 @@
 
 %{
     %% Example of exponential interpolation.
-<<<<<<< HEAD
     % The values ​​of a company's production, in millions of euros were as follows:   
-=======
-    % The following data matrix reports, for 6 countries, the tourism revenues
-    % The values ​​of a company's production, in millions of euros were as follows:
->>>>>>> fdc840b3
     y=[50 52 56 59 65 70 76];
     % Analyze the trend of the company's production using an exponential fit.
     out=GUIregress([],y,'interpolant','exponential','plots',true);
@@ -125,12 +120,7 @@
 
 %{
     %% Example of power interpolation.
-<<<<<<< HEAD
     % The values ​​of a company's production, in millions of euros were as follows:   
-=======
-    % The following data matrix reports, for 6 countries, the tourism revenues
-    % The values ​​of a company's production, in millions of euros were as follows:
->>>>>>> fdc840b3
     y=[50 52 56 59 65 70 76];
     % Analyze the trend of the company's production using a power fit.
     out=GUIregress([],y,'interpolant','power','plots',true);
