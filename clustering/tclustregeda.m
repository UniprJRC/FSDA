--- conflicted
+++ resolved
@@ -475,7 +475,7 @@
     % tclustreg of contaminated X data using all default options.
     % The X data have been introduced by Gordaliza, Garcia-Escudero & Mayo-Iscar (2013).
     % The dataset presents two parallel components without contamination.
-    X  = load('X.txt'); X = load('algae.txt');
+    X  = load('X.txt');
     y = X(:,end);
     X =X(:,1:end-1);
     % Contaminate the first 4 units
@@ -487,7 +487,7 @@
     % Value of trimming
     alphaLik = 0.10:-0.01:0;
     % cwm
-    alphaX = 0.2%1;
+    alphaX = 1;
     out = tclustregeda(y,X,k,restrfact,alphaLik,alphaX);
 %}
 
@@ -520,7 +520,6 @@
     out = tclustregeda(y,X,k,restrfact,alphaLik,alphaX,'plots',plots);
 %}
 
-<<<<<<< HEAD
 %{
     % Example with multiple explanatory variables, using yXplot
     X  = load('X.txt');
@@ -539,9 +538,6 @@
     % 'UnitsSameGroup',152,
     out = tclustregeda(y,X,k,restrfact,alphaLik,alphaX,'mixt',2,'msg',0,'plots',plots);
 %}
-=======
-
->>>>>>> afce4d3a
 
 %% Beginning of code
 % Control variables, tolerances and internal flags
@@ -1853,13 +1849,8 @@
             hh = gscatter(XS1,y,idxselj,clrdefj,symdefj);
             
             if jk>nc*(nr-1)
-<<<<<<< HEAD
                 xlabel('PLS predictor', 'fontsize' , xyLabelSize);
             else 
-=======
-                xlabel('PLS predictor', 'fontsize' , 14);
-            else
->>>>>>> afce4d3a
                 xlabel(' ');
             end
             if ismember(jk,1:nc:nc*nr)
@@ -1891,13 +1882,8 @@
                 legend hide
             end
             axis manual
-<<<<<<< HEAD
             title(['$\alpha=$' num2str(alphaLik(alphasel(j)))],'Interpreter','Latex', 'fontsize' , subtitleSize)
         else
-=======
-            title(['$\alpha=$' num2str(alphaLik(alphasel(j)))],'Interpreter','Latex', 'fontsize' , 14)
-        else  % No explanatory variable (excluding intercept)
->>>>>>> afce4d3a
             % Univariate case: plot the histogram
             histFS(y,10,idxselj,[],[],clrdefj)
             title(['$\alpha=$' num2str(alphaLik(alphasel(j)))],'Interpreter','Latex', 'fontsize' , subtitleSize)
@@ -2019,13 +2005,8 @@
     legend('show');
     clickableMultiLegend(h, 'fontsize' , legengSize);
     
-<<<<<<< HEAD
     title(tit,'fontsize' , titleSize , 'FontWeight', 'normal');
 
-=======
-    title(tit,'fontsize' , 18 , 'FontWeight', 'normal');
-    
->>>>>>> afce4d3a
 end
 
     function c = cmapFS(m,cstart,cend)
